/**
 * @file parser_yang.c
 * @author Pavol Vican
 * @brief YANG parser for libyang
 *
 * Copyright (c) 2015 CESNET, z.s.p.o.
 *
 * This source code is licensed under BSD 3-Clause License (the "License").
 * You may not use this file except in compliance with the License.
 * You may obtain a copy of the License at
 *
 *     https://opensource.org/licenses/BSD-3-Clause
 */

#include <ctype.h>
#include "parser_yang.h"
#include "parser_yang_lex.h"
#include "parser.h"
#include "xpath.h"

static int
yang_check_string(struct lys_module *module, const char **target, char *what, char *where, char *value)
{
    if (*target) {
        LOGVAL(LYE_TOOMANY, LY_VLOG_NONE, NULL, what, where);
        free(value);
        return 1;
    } else {
        *target = lydict_insert_zc(module->ctx, value);
        return 0;
    }
}

static int
yang_check_typedef_identif(struct lys_node *root, struct lys_node *node, char *id)
{
    struct lys_node *child, *next;
    int size;
    struct lys_tpdf *tpdf;

    if (root) {
        node = root;
    }

    do {
        LY_TREE_DFS_BEGIN(node, next, child) {
            if (child->nodetype & (LYS_CONTAINER | LYS_LIST | LYS_GROUPING | LYS_RPC | LYS_INPUT | LYS_OUTPUT | LYS_NOTIF)) {
                switch (child->nodetype) {
                case LYS_CONTAINER:
                    tpdf = ((struct lys_node_container *)child)->tpdf;
                    size = ((struct lys_node_container *)child)->tpdf_size;
                    break;
                case LYS_LIST:
                    tpdf = ((struct lys_node_list *)child)->tpdf;
                    size = ((struct lys_node_list *)child)->tpdf_size;
                    break;
                case LYS_GROUPING:
                    tpdf = ((struct lys_node_grp *)child)->tpdf;
                    size = ((struct lys_node_grp *)child)->tpdf_size;
                    break;
                case LYS_RPC:
                    tpdf = ((struct lys_node_rpc_action *)child)->tpdf;
                    size = ((struct lys_node_rpc_action *)child)->tpdf_size;
                    break;
                case LYS_INPUT:
                case LYS_OUTPUT:
                    tpdf = ((struct lys_node_inout *)child)->tpdf;
                    size = ((struct lys_node_inout *)child)->tpdf_size;
                    break;
                case LYS_NOTIF:
                    tpdf = ((struct lys_node_notif *)child)->tpdf;
                    size = ((struct lys_node_notif *)child)->tpdf_size;
                    break;
                default:
                    size = 0;
                    break;
                }
                if (size && dup_typedef_check(id, tpdf, size)) {
                    LOGVAL(LYE_DUPID, LY_VLOG_NONE, NULL, "typedef", id);
                    return EXIT_FAILURE;
                }
            }
        LY_TREE_DFS_END(node, next, child)}
    } while (root && (node = node->next));
    return EXIT_SUCCESS;
}

int
yang_read_common(struct lys_module *module, char *value, enum yytokentype type)
{
    int ret = 0;

    switch (type) {
    case MODULE_KEYWORD:
        module->name = lydict_insert_zc(module->ctx, value);
        break;
    case NAMESPACE_KEYWORD:
        ret = yang_check_string(module, &module->ns, "namespace", "module", value);
        break;
    case ORGANIZATION_KEYWORD:
        ret = yang_check_string(module, &module->org, "organization", "module", value);
        break;
    case CONTACT_KEYWORD:
        ret = yang_check_string(module, &module->contact, "contact", "module", value);
        break;
    default:
        free(value);
        LOGINT;
        ret = EXIT_FAILURE;
        break;
    }

    return ret;
}

int
yang_check_version(struct lys_module *module, struct lys_submodule *submodule, char *value, int repeat)
{
    int ret = EXIT_SUCCESS;

    if (repeat) {
        LOGVAL(LYE_TOOMANY, LY_VLOG_NONE, NULL, "yang version", "module");
        ret = EXIT_FAILURE;
    } else {
        if (!strcmp(value, "1")) {
            if (submodule) {
                if (module->version > 1) {
                    LOGVAL(LYE_INVER, LY_VLOG_NONE, NULL);
                    ret = EXIT_FAILURE;
                 }
            } else {
                module->version = 1;
            }
        } else if (!strcmp(value, "1.1")) {
            if (submodule) {
                if (module->version != 2) {
                    LOGVAL(LYE_INVER, LY_VLOG_NONE, NULL);
                    ret = EXIT_FAILURE;
                }
            } else {
                module->version = 2;
            }
        } else {
            LOGVAL(LYE_INARG, LY_VLOG_NONE, NULL, value, "yang-version");
            ret = EXIT_FAILURE;
        }
    }
    free(value);
    return ret;
}

int
yang_read_prefix(struct lys_module *module, struct lys_import *imp, char *value)
{
    int ret = 0;

    if (lyp_check_identifier(value, LY_IDENT_PREFIX, module, NULL)) {
        free(value);
        return EXIT_FAILURE;
    }

    if (imp) {
        ret = yang_check_string(module, &imp->prefix, "prefix", "import", value);
    } else {
        ret = yang_check_string(module, &module->prefix, "prefix", "module", value);
    }

    return ret;
}

int
yang_fill_import(struct lys_module *module, struct lys_import *imp, char *value)
{
    const char *exp;
    int rc;

    if (!imp->prefix) {
        LOGVAL(LYE_MISSCHILDSTMT, LY_VLOG_NONE, NULL, "prefix", "import");
        return EXIT_FAILURE;
    }
    exp = lydict_insert_zc(module->ctx, value);
    rc = lyp_check_import(module, exp, imp);
    lydict_remove(module->ctx, exp);
    module->imp_size++;
    if (rc) {
        return EXIT_FAILURE;
    }

    return EXIT_SUCCESS;
}

int
yang_read_description(struct lys_module *module, void *node, char *value, char *where)
{
    int ret;
    char *dsc = "description";

    if (!node) {
        ret = yang_check_string(module, &module->dsc, dsc, "module", value);
    } else {
        if (!strcmp("revision", where)) {
            ret = yang_check_string(module, &((struct lys_revision *)node)->dsc, dsc, where, value);
        } else if (!strcmp("import", where)){
            ret = yang_check_string(module, &((struct lys_import *)node)->dsc, dsc, where, value);
        } else if (!strcmp("include", where)){
            ret = yang_check_string(module, &((struct lys_include *)node)->dsc, dsc, where, value);
        } else {
            ret = yang_check_string(module, &((struct lys_node *)node)->dsc, dsc, where, value);
        }
    }
    return ret;
}

int
yang_read_reference(struct lys_module *module, void *node, char *value, char *where)
{
    int ret;
    char *ref = "reference";

    if (!node) {
        ret = yang_check_string(module, &module->ref, "reference", "module", value);
    } else {
        if (!strcmp("revision", where)) {
            ret = yang_check_string(module, &((struct lys_revision *)node)->ref, ref, where, value);
        } else if (!strcmp("import", where)){
            ret = yang_check_string(module, &((struct lys_import *)node)->ref, ref, where, value);
        } else if (!strcmp("include", where)){
            ret = yang_check_string(module, &((struct lys_include *)node)->ref, ref, where, value);
        } else {
            ret = yang_check_string(module, &((struct lys_node *)node)->ref, ref, where, value);
        }
    }
    return ret;
}

void *
yang_read_revision(struct lys_module *module, char *value)
{
    struct lys_revision *retval;

    retval = &module->rev[module->rev_size];

    /* first member of array is last revision */
    if (module->rev_size && strcmp(module->rev[0].date, value) < 0) {
        memcpy(retval->date, module->rev[0].date, LY_REV_SIZE);
        memcpy(module->rev[0].date, value, LY_REV_SIZE);
        retval->dsc = module->rev[0].dsc;
        retval->ref = module->rev[0].ref;
        retval = module->rev;
        retval->dsc = NULL;
        retval->ref = NULL;
    } else {
        memcpy(retval->date, value, LY_REV_SIZE);
    }
    module->rev_size++;
    free(value);
    return retval;
}

int
yang_add_elem(struct lys_node_array **node, uint32_t *size)
{
    if (!(*size % LY_ARRAY_SIZE)) {
        if (!(*node = ly_realloc(*node, (*size + LY_ARRAY_SIZE) * sizeof **node))) {
            LOGMEM;
            return EXIT_FAILURE;
        } else {
            memset(*node + *size, 0, LY_ARRAY_SIZE * sizeof **node);
        }
    }
    (*size)++;
    return EXIT_SUCCESS;
}

void *
yang_read_feature(struct lys_module *module, char *value)
{
    struct lys_feature *retval;

    /* check uniqueness of feature's names */
    if (lyp_check_identifier(value, LY_IDENT_FEATURE, module, NULL)) {
        goto error;
    }
    retval = &module->features[module->features_size];
    retval->name = lydict_insert_zc(module->ctx, value);
    retval->module = module;
    module->features_size++;
    return retval;

error:
    free(value);
    return NULL;
}

int
yang_read_if_feature(struct lys_module *module, void *ptr, char *value, struct unres_schema *unres, enum yytokentype type)
{
    const char *exp;
    int ret;
    struct lys_feature *f;
    struct lys_ident *i;
    struct lys_node *n;
    struct lys_type_enum *e;
    struct lys_type_bit *b;
    struct lys_refine *r;

    if ((module->version != 2) && ((value[0] == '(') || strchr(value, ' '))) {
        LOGVAL(LYE_INARG, LY_VLOG_NONE, NULL, value, "if-feature");
        free(value);
        return EXIT_FAILURE;
    }

    if (!(exp = transform_iffeat_schema2json(module, value))) {
        free(value);
        return EXIT_FAILURE;
    }
    free(value);

    switch (type) {
    case FEATURE_KEYWORD:
        f = (struct lys_feature *) ptr;
        ret = resolve_iffeature_compile(&f->iffeature[f->iffeature_size], exp, (struct lys_node *)f, 1, unres);
        f->iffeature_size++;
        break;
    case IDENTITY_KEYWORD:
        i = (struct lys_ident *) ptr;
        ret = resolve_iffeature_compile(&i->iffeature[i->iffeature_size], exp, (struct lys_node *)i, 0, unres);
        i->iffeature_size++;
        break;
    case ENUM_KEYWORD:
        e = &((struct yang_type *)ptr)->type->info.enums.enm[((struct yang_type *)ptr)->type->info.enums.count - 1];
        ret = resolve_iffeature_compile(&e->iffeature[e->iffeature_size], exp,
                                        (struct lys_node *)((struct yang_type *)ptr)->type->parent, 0, unres);
        e->iffeature_size++;
        break;
    case BIT_KEYWORD:
        b = &((struct yang_type *)ptr)->type->info.bits.bit[((struct yang_type *)ptr)->type->info.bits.count - 1];
        ret = resolve_iffeature_compile(&b->iffeature[b->iffeature_size], exp,
                                        (struct lys_node *)((struct yang_type *)ptr)->type->parent, 0, unres);
        b->iffeature_size++;
        break;
    case REFINE_KEYWORD:
        r = &((struct lys_node_uses *)ptr)->refine[((struct lys_node_uses *)ptr)->refine_size - 1];
        ret = resolve_iffeature_compile(&r->iffeature[r->iffeature_size], exp, (struct lys_node *) ptr, 0, unres);
        r->iffeature_size++;
        break;
    default:
        n = (struct lys_node *) ptr;
        ret = resolve_iffeature_compile(&n->iffeature[n->iffeature_size], exp, n, 0, unres);
        n->iffeature_size++;
        break;
    }
    lydict_remove(module->ctx, exp);

    if (ret) {
        return EXIT_FAILURE;
    }
    return EXIT_SUCCESS;
}

int
yang_check_flags(uint16_t *flags, uint16_t mask, char *what, char *where, uint16_t value, int shortint)
{
    if (*flags & mask) {
        LOGVAL(LYE_TOOMANY, LY_VLOG_NONE, NULL, what, where);
        return EXIT_FAILURE;
    } else {
        if (shortint) {
            *((uint8_t *)flags) |= (uint8_t)value;
        } else {
            *flags |= value;
        }
        return EXIT_SUCCESS;
    }
}

void *
yang_read_identity(struct lys_module *module, char *value)
{
    struct lys_ident *ret;

    ret = &module->ident[module->ident_size];
    ret->name = lydict_insert_zc(module->ctx, value);
    ret->module = module;
    if (dup_identities_check(ret->name, module)) {
        lydict_remove(module->ctx, ret->name);
        return NULL;
    }
    module->ident_size++;
    return ret;
}

int
yang_read_base(struct lys_module *module, struct lys_ident *ident, char *value, struct unres_schema *unres)
{
    const char *exp;

    exp = transform_schema2json(module, value);
    free(value);
    if (!exp) {
        return EXIT_FAILURE;
    }

    /* temporarily decrement identity_size due to resolve base */
    module->ident_size--;
    if (unres_schema_add_str(module, unres, ident, UNRES_IDENT, exp) == -1) {
        lydict_remove(module->ctx, exp);
        /* undo change identity_size */
        module->ident_size++;
        return EXIT_FAILURE;
    }
    /* undo change identity_size */
    module->ident_size++;

    lydict_remove(module->ctx, exp);
    return EXIT_SUCCESS;
}

void *
yang_read_must(struct lys_module *module, struct lys_node *node, char *value, enum yytokentype type)
{
    struct lys_restr *retval;

    switch (type) {
    case CONTAINER_KEYWORD:
        retval = &((struct lys_node_container *)node)->must[((struct lys_node_container *)node)->must_size++];
        break;
    case ANYDATA_KEYWORD:
    case ANYXML_KEYWORD:
        retval = &((struct lys_node_anydata *)node)->must[((struct lys_node_anydata *)node)->must_size++];
        break;
    case LEAF_KEYWORD:
        retval = &((struct lys_node_leaf *)node)->must[((struct lys_node_leaf *)node)->must_size++];
        break;
    case LEAF_LIST_KEYWORD:
        retval = &((struct lys_node_leaflist *)node)->must[((struct lys_node_leaflist *)node)->must_size++];
        break;
    case LIST_KEYWORD:
        retval = &((struct lys_node_list *)node)->must[((struct lys_node_list *)node)->must_size++];
        break;
    case REFINE_KEYWORD:
        retval = &((struct lys_refine *)node)->must[((struct lys_refine *)node)->must_size++];
        break;
    case ADD_KEYWORD:
        retval = &(*((struct type_deviation *)node)->trg_must)[(*((struct type_deviation *)node)->trg_must_size)++];
        memset(retval, 0, sizeof *retval);
        break;
    case DELETE_KEYWORD:
        retval = &((struct type_deviation *)node)->deviate->must[((struct type_deviation *)node)->deviate->must_size++];
        break;
    case NOTIFICATION_KEYWORD:
        retval = &((struct lys_node_notif *)node)->must[((struct lys_node_notif *)node)->must_size++];
        break;
    case INPUT_KEYWORD:
        retval = &((struct lys_node_inout *)node)->must[((struct lys_node_inout *)node)->must_size++];
        break;
    default:
        goto error;
        break;
    }
    retval->expr = transform_schema2json(module, value);
    if (!retval->expr) {
        goto error;
    }
    free(value);
    return retval;

error:
    free(value);
    return NULL;
}

int
yang_read_message(struct lys_module *module,struct lys_restr *save,char *value, char *what, int message)
{
    int ret;

    if (message == ERROR_APP_TAG_KEYWORD) {
        ret = yang_check_string(module, &save->eapptag, "error_app_tag", what, value);
    } else {
        ret = yang_check_string(module, &save->emsg, "error_message", what, value);
    }
    return ret;
}

int
yang_read_presence(struct lys_module *module, struct lys_node_container *cont, char *value)
{
    if (cont->presence) {
        LOGVAL(LYE_TOOMANY, LY_VLOG_LYS, cont, "presence", "container");
        free(value);
        return EXIT_FAILURE;
    } else {
        cont->presence = lydict_insert_zc(module->ctx, value);
        return EXIT_SUCCESS;
    }
}

void *
yang_read_when(struct lys_module *module, struct lys_node *node, enum yytokentype type, char *value)
{
    struct lys_when *retval;

    retval = calloc(1, sizeof *retval);
    if (!retval) {
        LOGMEM;
        free(value);
        return NULL;
    }
    retval->cond = transform_schema2json(module, value);
    if (!retval->cond) {
        goto error;
    }
    switch (type) {
    case CONTAINER_KEYWORD:
        if (((struct lys_node_container *)node)->when) {
            LOGVAL(LYE_TOOMANY, LY_VLOG_LYS, node, "when", "container");
            goto error;
        }
        ((struct lys_node_container *)node)->when = retval;
        break;
    case ANYDATA_KEYWORD:
    case ANYXML_KEYWORD:
        if (((struct lys_node_anydata *)node)->when) {
            LOGVAL(LYE_TOOMANY, LY_VLOG_LYS, node, "when", (type == ANYXML_KEYWORD) ? "anyxml" : "anydata");
            goto error;
        }
        ((struct lys_node_anydata *)node)->when = retval;
        break;
    case CHOICE_KEYWORD:
        if (((struct lys_node_choice *)node)->when) {
            LOGVAL(LYE_TOOMANY, LY_VLOG_LYS, node, "when", "choice");
            goto error;
        }
        ((struct lys_node_choice *)node)->when = retval;
        break;
    case CASE_KEYWORD:
        if (((struct lys_node_case *)node)->when) {
            LOGVAL(LYE_TOOMANY, LY_VLOG_LYS, node, "when", "case");
            goto error;
        }
        ((struct lys_node_case *)node)->when = retval;
        break;
    case LEAF_KEYWORD:
        if (((struct lys_node_leaf *)node)->when) {
            LOGVAL(LYE_TOOMANY, LY_VLOG_LYS, node, "when", "leaf");
            goto error;
        }
        ((struct lys_node_leaf *)node)->when = retval;
        break;
    case LEAF_LIST_KEYWORD:
        if (((struct lys_node_leaflist *)node)->when) {
            LOGVAL(LYE_TOOMANY, LY_VLOG_LYS, node, "when", "leaflist");
            goto error;
        }
        ((struct lys_node_leaflist *)node)->when = retval;
        break;
    case LIST_KEYWORD:
        if (((struct lys_node_list *)node)->when) {
            LOGVAL(LYE_TOOMANY, LY_VLOG_LYS, node, "when", "list");
            goto error;
        }
        ((struct lys_node_list *)node)->when = retval;
        break;
    case USES_KEYWORD:
        if (((struct lys_node_uses *)node)->when) {
            LOGVAL(LYE_TOOMANY, LY_VLOG_LYS, node, "when", "uses");
            goto error;
        }
        ((struct lys_node_uses *)node)->when = retval;
        break;
    case AUGMENT_KEYWORD:
        if (((struct lys_node_augment *)node)->when) {
            LOGVAL(LYE_TOOMANY, LY_VLOG_LYS, node, "when", "augment");
            goto error;
        }
        ((struct lys_node_augment *)node)->when = retval;
        break;
    default:
        goto error;
        break;
    }
    free(value);
    return retval;

error:
    free(value);
    lys_when_free(module->ctx, retval);
    return NULL;
}

void *
yang_read_node(struct lys_module *module, struct lys_node *parent, char *value, int nodetype, int sizeof_struct)
{
    struct lys_node *node;

    node = calloc(1, sizeof_struct);
    if (!node) {
        free(value);
        LOGMEM;
        return NULL;
    }
    if (value) {
        node->name = lydict_insert_zc(module->ctx, value);
    }
    node->module = module;
    node->nodetype = nodetype;
    node->prev = node;

    /* insert the node into the schema tree */
    if (lys_node_addchild(parent, module->type ? ((struct lys_submodule *)module)->belongsto: module, node)) {
        if (value) {
            lydict_remove(module->ctx, node->name);
        }
        free(node);
        return NULL;
    }
    return node;
}

void *
yang_read_action(struct lys_module *module, struct lys_node *parent, char *value)
{
    struct lys_node *node;

    if (module->version != 2) {
        LOGVAL(LYE_INSTMT, LY_VLOG_NONE, NULL, "action");
        return NULL;
    }

    for (node = parent; node; node = lys_parent(node)) {
        if ((node->nodetype & (LYS_RPC | LYS_ACTION | LYS_NOTIF))
                || ((node->nodetype == LYS_LIST) && !((struct lys_node_list *)node)->keys_size)) {
            LOGVAL(LYE_INPAR, LY_VLOG_NONE, NULL, strnodetype(node->nodetype), "action");
            return NULL;
        }
    }
    return yang_read_node(module, parent, value, LYS_ACTION, sizeof(struct lys_node_rpc_action));
}

int
yang_read_default(struct lys_module *module, void *node, char *value, enum yytokentype type)
{
    int ret;

    switch (type) {
    case LEAF_KEYWORD:
        ret = yang_check_string(module, &((struct lys_node_leaf *) node)->dflt, "default", "leaf", value);
        break;
    case TYPEDEF_KEYWORD:
        ret = yang_check_string(module, &((struct lys_tpdf *) node)->dflt, "default", "typedef", value);
        break;
    default:
        free(value);
        LOGINT;
        ret = EXIT_FAILURE;
        break;
    }
    return ret;
}

int
yang_read_units(struct lys_module *module, void *node, char *value, enum yytokentype type)
{
    int ret;

    switch (type) {
    case LEAF_KEYWORD:
        ret = yang_check_string(module, &((struct lys_node_leaf *) node)->units, "units", "leaf", value);
        break;
    case LEAF_LIST_KEYWORD:
        ret = yang_check_string(module, &((struct lys_node_leaflist *) node)->units, "units", "leaflist", value);
        break;
    case TYPEDEF_KEYWORD:
        ret = yang_check_string(module, &((struct lys_tpdf *) node)->units, "units", "typedef", value);
        break;
    default:
        free(value);
        LOGINT;
        ret = EXIT_FAILURE;
        break;
    }
    return ret;
}

int
yang_read_key(struct lys_module *module, struct lys_node_list *list, struct unres_schema *unres)
{
    char *exp, *value;
    struct lys_node *node;

    exp = value = (char *) list->keys;
    list->keys_size = 0;
    while ((value = strpbrk(value, " \t\n"))) {
        list->keys_size++;
        while (isspace(*value)) {
            value++;
        }
    }
    list->keys_size++;

    list->keys_str = lydict_insert_zc(module->ctx, exp);
    list->keys = calloc(list->keys_size, sizeof *list->keys);
    if (!list->keys) {
        LOGMEM;
        return EXIT_FAILURE;
    }
    for (node = list->parent; node && node->nodetype != LYS_GROUPING; node = lys_parent(node));
    if (!node && unres_schema_add_node(module, unres, list, UNRES_LIST_KEYS, NULL) == -1) {
        return EXIT_FAILURE;
    }
    return EXIT_SUCCESS;
}

int
yang_fill_unique(struct lys_module *module, struct lys_node_list *list, struct lys_unique *unique, char *value, struct unres_schema *unres)
{
    int i, j;
    char *vaux;
    struct unres_list_uniq *unique_info;

    /* count the number of unique leafs in the value */
    vaux = value;
    while ((vaux = strpbrk(vaux, " \t\n"))) {
       unique->expr_size++;
        while (isspace(*vaux)) {
            vaux++;
        }
    }
    unique->expr_size++;
    unique->expr = calloc(unique->expr_size, sizeof *unique->expr);
    if (!unique->expr) {
        LOGMEM;
        goto error;
    }

    for (i = 0; i < unique->expr_size; i++) {
        vaux = strpbrk(value, " \t\n");
        if (!vaux) {
            /* the last token, lydict_insert() will count its size on its own */
            vaux = value;
        }

        /* store token into unique structure */
        unique->expr[i] = lydict_insert(module->ctx, value, vaux - value);

        /* check that the expression does not repeat */
        for (j = 0; j < i; j++) {
            if (ly_strequal(unique->expr[j], unique->expr[i], 1)) {
                LOGVAL(LYE_INARG, LY_VLOG_LYS, list, unique->expr[i], "unique");
                LOGVAL(LYE_SPEC, LY_VLOG_NONE, NULL, "The identifier is not unique");
                goto error;
            }
        }
        /* try to resolve leaf */
        if (unres) {
            unique_info = malloc(sizeof *unique_info);
            unique_info->list = (struct lys_node *)list;
            unique_info->expr = unique->expr[i];
            unique_info->trg_type = &unique->trg_type;
            if (unres_schema_add_node(module, unres, unique_info, UNRES_LIST_UNIQ, NULL) == -1) {
                goto error;
            }
        } else {
            if (resolve_unique((struct lys_node *)list, unique->expr[i], &unique->trg_type)) {
                goto error;
            }
        }

        /* move to next token */
        value = vaux;
        while(isspace(*value)) {
            value++;
        }
    }

    return EXIT_SUCCESS;

error:
    return EXIT_FAILURE;
}

int
yang_read_unique(struct lys_module *module, struct lys_node_list *list, struct unres_schema *unres)
{
    uint8_t k;
    char *str;

    for(k=0; k<list->unique_size; k++) {
        str = (char *)list->unique[k].expr;
        if (yang_fill_unique(module, list, &list->unique[k], str, unres)) {
            goto error;
        }
        free(str);
    }
    return EXIT_SUCCESS;

error:
    free(str);
    return EXIT_FAILURE;
}

int
yang_read_leafref_path(struct lys_module *module, struct yang_type *stype, char *value)
{
    if (stype->base && (stype->base != LY_TYPE_LEAFREF)) {
        LOGVAL(LYE_INSTMT, LY_VLOG_NONE, NULL, "require-instance");
        goto error;
    }
    if (stype->type->info.lref.path) {
        LOGVAL(LYE_TOOMANY, LY_VLOG_NONE, NULL, "path", "type");
        goto error;
    }
    stype->type->info.lref.path = lydict_insert_zc(module->ctx, value);
    stype->base = LY_TYPE_LEAFREF;
    return EXIT_SUCCESS;

error:
    free(value);
    return EXIT_FAILURE;
}

int
yang_read_require_instance(struct yang_type *stype, int req)
{
    if (stype->base && (stype->base != LY_TYPE_LEAFREF)) {
        LOGVAL(LYE_INSTMT, LY_VLOG_NONE, NULL, "require-instance");
        return EXIT_FAILURE;
    }
    if (stype->type->info.lref.req) {
        LOGVAL(LYE_TOOMANY, LY_VLOG_NONE, NULL, "require-instance", "type");
        return EXIT_FAILURE;
    }
    stype->type->info.lref.req = req;
    stype->base = LY_TYPE_LEAFREF;
    return EXIT_SUCCESS;
}

int
yang_read_identyref(struct lys_module *module, struct yang_type *stype, char *expr, struct unres_schema *unres)
{
    const char *value;
    int rc;

    if (stype->base && stype->base != LY_TYPE_IDENT) {
        LOGVAL(LYE_INSTMT, LY_VLOG_NONE, NULL, "base");
        return EXIT_FAILURE;
    }

    stype->base = LY_TYPE_IDENT;
    /* store in the JSON format */
    value = transform_schema2json(module, expr);
    free(expr);

    if (!value) {
        return EXIT_FAILURE;
    }
    rc = unres_schema_add_str(module, unres, stype->type, UNRES_TYPE_IDENTREF, value);
    lydict_remove(module->ctx, value);

    if (rc == -1) {
        return EXIT_FAILURE;
    }

    return EXIT_SUCCESS;
}

int
yang_check_type(struct lys_module *module, struct lys_node *parent, struct yang_type *typ, int tpdftype, struct unres_schema *unres)
{
    int i, j, rc, ret = -1;
    int8_t req;
    const char *name, *value;
    LY_DATA_TYPE base = 0, base_tmp;
    struct lys_node *siter;
    struct lys_type *dertype;
    struct lys_type_enum *enms_sc = NULL;
    struct lys_type_bit *bits_sc = NULL;
    struct lys_type_bit bit_tmp;
    struct yang_type *yang;

    value = transform_schema2json(module, typ->name);
    if (!value) {
        goto error;
    }

    i = parse_identifier(value);
    if (i < 1) {
        LOGVAL(LYE_INCHAR, LY_VLOG_NONE, NULL, value[-i], &value[-i]);
        lydict_remove(module->ctx, value);
        goto error;
    }
    /* module name */
    name = value;
    if (value[i]) {
        typ->type->module_name = lydict_insert(module->ctx, value, i);
        name += i;
        if ((name[0] != ':') || (parse_identifier(name + 1) < 1)) {
            LOGVAL(LYE_INCHAR, LY_VLOG_NONE, NULL, name[0], name);
            lydict_remove(module->ctx, value);
            goto error;
        }
        ++name;
    }

    rc = resolve_superior_type(name, typ->type->module_name, module, parent, &typ->type->der);
    if (rc == -1) {
        LOGVAL(LYE_INMOD, LY_VLOG_NONE, NULL, typ->type->module_name);
        lydict_remove(module->ctx, value);
        goto error;

    /* the type could not be resolved or it was resolved to an unresolved typedef or leafref */
    } else if (rc == EXIT_FAILURE) {
        LOGVAL(LYE_NORESOLV, LY_VLOG_NONE, NULL, "type", name);
        lydict_remove(module->ctx, value);
        ret = EXIT_FAILURE;
        goto error;
    }
    lydict_remove(module->ctx, value);

    if (typ->type->base == LY_TYPE_ERR) {
        /* resolved type in grouping, decrease the grouping's nacm number to indicate that one less
         * unresolved item left inside the grouping, LY_TYPE_ERR used as a flag for types inside a grouping.  */
        for (siter = parent; siter && (siter->nodetype != LYS_GROUPING); siter = lys_parent(siter));
        if (siter) {
#if __BYTE_ORDER == __LITTLE_ENDIAN
            if (!((uint8_t*)&((struct lys_node_grp *)siter)->flags)[1]) {
                LOGINT;
                goto error;
            }
            ((uint8_t*)&((struct lys_node_grp *)siter)->flags)[1]--;
#else
            if (!((uint8_t*)&((struct lys_node_grp *)siter)->flags)[0]) {
                LOGINT;
                goto error;
            }
            ((uint8_t*)&((struct lys_node_grp *)siter)->flags)[0]--;
#endif
        } else {
            LOGINT;
            goto error;
        }
    }

    /* check status */
    if (lyp_check_status(typ->type->parent->flags, typ->type->parent->module, typ->type->parent->name,
                         typ->type->der->flags, typ->type->der->module, typ->type->der->name, parent)) {
        goto error;
    }

    base = typ->base;
    base_tmp = typ->type->base;
    typ->type->base = typ->type->der->type.base;
    if (base == 0) {
        base = typ->type->der->type.base;
    }
    switch (base) {
    case LY_TYPE_STRING:
        if (typ->type->base == LY_TYPE_BINARY) {
            if (typ->type->info.str.pat_count) {
                LOGVAL(LYE_SPEC, LY_VLOG_NONE, NULL, "Binary type could not include pattern statement.");
                goto error;
            }
            typ->type->info.binary.length = typ->type->info.str.length;
            if (typ->type->info.binary.length && lyp_check_length_range(typ->type->info.binary.length->expr, typ->type)) {
                LOGVAL(LYE_INARG, LY_VLOG_NONE, NULL, typ->type->info.binary.length->expr, "length");
                goto error;
            }
        } else if (typ->type->base == LY_TYPE_STRING) {
            if (typ->type->info.str.length && lyp_check_length_range(typ->type->info.str.length->expr, typ->type)) {
                LOGVAL(LYE_INARG, LY_VLOG_NONE, NULL, typ->type->info.str.length->expr, "length");
                goto error;
            }
        } else {
            LOGVAL(LYE_SPEC, LY_VLOG_NONE, NULL, "Invalid restriction in type \"%s\".", typ->type->parent->name);
            goto error;
        }
        break;
    case LY_TYPE_DEC64:
        if (typ->type->base == LY_TYPE_DEC64) {
            /* mandatory sub-statement(s) check */
            if (!typ->type->info.dec64.dig && !typ->type->der->type.der) {
                /* decimal64 type directly derived from built-in type requires fraction-digits */
                LOGVAL(LYE_MISSCHILDSTMT, LY_VLOG_NONE, NULL, "fraction-digits", "type");
                goto error;
            }
            if (typ->type->info.dec64.dig && typ->type->der->type.der) {
                /* type is not directly derived from buit-in type and fraction-digits statement is prohibited */
                LOGVAL(LYE_INSTMT, LY_VLOG_NONE, NULL, "fraction-digits");
                goto error;
            }

            /* copy fraction-digits specification from parent type for easier internal use */
            if (typ->type->der->type.der) {
                typ->type->info.dec64.dig = typ->type->der->type.info.dec64.dig;
            }
            if (typ->type->info.dec64.range && lyp_check_length_range(typ->type->info.dec64.range->expr, typ->type)) {
                LOGVAL(LYE_INARG, LY_VLOG_NONE, NULL, typ->type->info.dec64.range->expr, "range");
                goto error;
            }
        } else if (typ->type->base >= LY_TYPE_INT8 && typ->type->base <=LY_TYPE_UINT64) {
            if (typ->type->info.dec64.dig) {
                LOGVAL(LYE_SPEC, LY_VLOG_NONE, NULL, "Numerical type could not include fraction statement.");
                goto error;
            }
            typ->type->info.num.range = typ->type->info.dec64.range;
            if (typ->type->info.num.range && lyp_check_length_range(typ->type->info.num.range->expr, typ->type)) {
                LOGVAL(LYE_INARG, LY_VLOG_NONE, NULL, typ->type->info.num.range->expr, "range");
                goto error;
            }
        } else {
            LOGVAL(LYE_SPEC, LY_VLOG_NONE, NULL, "Invalid restriction in type \"%s\".", typ->type->parent->name);
            goto error;
        }
        break;
    case LY_TYPE_ENUM:
        if (typ->type->base != LY_TYPE_ENUM) {
            LOGVAL(LYE_SPEC, LY_VLOG_NONE, NULL, "Invalid restriction in type \"%s\".", typ->type->parent->name);
            goto error;
        }
        dertype = &typ->type->der->type;

        if (!dertype->der) {
            if (!typ->type->info.enums.count) {
                /* type is derived directly from buit-in enumeartion type and enum statement is required */
                LOGVAL(LYE_MISSCHILDSTMT, LY_VLOG_NONE, NULL, "enum", "type");
                goto error;
            }
        } else {
            for (; !dertype->info.enums.count; dertype = &dertype->der->type);
            if (module->version < 2 && typ->type->info.enums.count) {
                /* type is not directly derived from built-in enumeration type and enum statement is prohibited
                 * in YANG 1.0, since YANG 1.1 enum statements can be used to restrict the base enumeration type */
                LOGVAL(LYE_INSTMT, LY_VLOG_NONE, NULL, "enum");
                goto error;
            }

            /* restricted enumeration type - the name MUST be used in the base type */
            enms_sc = dertype->info.enums.enm;
            for(i = 0; i < typ->type->info.enums.count; i++) {
                for (j = 0; j < dertype->info.enums.count; j++) {
                    if (ly_strequal(enms_sc[j].name, typ->type->info.enums.enm[i].name, 1)) {
                        break;
                    }
                }
                if (j == dertype->info.enums.count) {
                    LOGVAL(LYE_ENUM_INNAME, LY_VLOG_NONE, NULL, typ->type->info.enums.enm[i].name);
                    goto error;
                }

                if (typ->type->info.enums.enm[i].flags & LYS_AUTOASSIGNED) {
                    /* automatically assign value from base type */
                    typ->type->info.enums.enm[i].value = enms_sc[j].value;
                } else {
                    /* check that the assigned value corresponds to the original
                     * value of the enum in the base type */
                    if (typ->type->info.enums.enm[i].value != enms_sc[j].value) {
                        /* typ->type->info.enums.enm[i].value - assigned value in restricted enum
                         * enms_sc[j].value - value assigned to the corresponding enum (detected above) in base type */
                        LOGVAL(LYE_ENUM_INVAL, LY_VLOG_NONE, NULL, typ->type->info.enums.enm[i].value,
                               typ->type->info.enums.enm[i].name, enms_sc[j].value);
                        goto error;
                    }
                }
            }
        }
        break;
    case LY_TYPE_BITS:
        if (typ->type->base != LY_TYPE_BITS) {
            LOGVAL(LYE_SPEC, LY_VLOG_NONE, NULL, "Invalid restriction in type \"%s\".", typ->type->parent->name);
            goto error;
        }
        dertype = &typ->type->der->type;

        if (!dertype->der) {
            if (!typ->type->info.bits.count) {
                /* type is derived directly from buit-in bits type and bit statement is required */
                LOGVAL(LYE_MISSCHILDSTMT, LY_VLOG_NONE, NULL, "bit", "type");
                goto error;
            }
        } else {
            for (; !dertype->info.enums.count; dertype = &dertype->der->type);
            if (module->version < 2 && typ->type->info.bits.count) {
                /* type is not directly derived from buit-in bits type and bit statement is prohibited,
                 * since YANG 1.1 the bit statements can be used to restrict the base bits type */
                LOGVAL(LYE_INSTMT, LY_VLOG_NONE, NULL, "bit");
                goto error;
            }

            bits_sc = dertype->info.bits.bit;
            for (i = 0; i < typ->type->info.bits.count; i++) {
                for (j = 0; j < dertype->info.bits.count; j++) {
                    if (ly_strequal(bits_sc[j].name, typ->type->info.bits.bit[i].name, 1)) {
                        break;
                    }
                }
                if (j == dertype->info.bits.count) {
                    LOGVAL(LYE_BITS_INNAME, LY_VLOG_NONE, NULL, typ->type->info.bits.bit[i].name);
                    goto error;
                }

                /* restricted bits type */
                if (typ->type->info.bits.bit[i].flags & LYS_AUTOASSIGNED) {
                    /* automatically assign position from base type */
                    typ->type->info.bits.bit[i].pos = bits_sc[j].pos;
                } else {
                    /* check that the assigned position corresponds to the original
                     * position of the bit in the base type */
                    if (typ->type->info.bits.bit[i].pos != bits_sc[j].pos) {
                        /* typ->type->info.bits.bit[i].pos - assigned position in restricted bits
                         * bits_sc[j].pos - position assigned to the corresponding bit (detected above) in base type */
                        LOGVAL(LYE_BITS_INVAL, LY_VLOG_NONE, NULL, typ->type->info.bits.bit[i].pos,
                               typ->type->info.bits.bit[i].name, bits_sc[j].pos);
                        goto error;
                    }
                }
            }
        }

        for (i = typ->type->info.bits.count - 1; i > 0; i--) {
            j = i;

            /* keep them ordered by position */
            while (j && typ->type->info.bits.bit[j - 1].pos > typ->type->info.bits.bit[j].pos) {
                /* switch them */
                memcpy(&bit_tmp, &typ->type->info.bits.bit[j], sizeof bit_tmp);
                memcpy(&typ->type->info.bits.bit[j], &typ->type->info.bits.bit[j - 1], sizeof bit_tmp);
                memcpy(&typ->type->info.bits.bit[j - 1], &bit_tmp, sizeof bit_tmp);
                j--;
            }
        }
        break;
    case LY_TYPE_LEAFREF:
        if (typ->type->base == LY_TYPE_INST) {
            if (typ->type->info.lref.path) {
                LOGVAL(LYE_INSTMT, LY_VLOG_NONE, NULL, "path");
                goto error;
            }
            if ((req = typ->type->info.lref.req)) {
                typ->type->info.inst.req = req;
            }
        } else if (typ->type->base == LY_TYPE_LEAFREF) {
            /* require-instance only YANG 1.1 */
            if (typ->type->info.lref.req && (module->version < 2)) {
                LOGVAL(LYE_INSTMT, LY_VLOG_NONE, NULL, "require-instance");
                goto error;
            }
            /* flag resolving for later use */
            if (!tpdftype) {
                for (siter = parent; siter && siter->nodetype != LYS_GROUPING; siter = lys_parent(siter));
                if (siter) {
                    /* just a flag - do not resolve */
                    tpdftype = 1;
                }
            }

            if (typ->type->info.lref.path) {
                if (typ->type->der->type.der) {
                    LOGVAL(LYE_INSTMT, LY_VLOG_NONE, NULL, "path");
                    goto error;
                }
                value = typ->type->info.lref.path;
                /* store in the JSON format */
                typ->type->info.lref.path = transform_schema2json(module, value);
                lydict_remove(module->ctx, value);
                if (!typ->type->info.lref.path) {
                    goto error;
                }
                /* try to resolve leafref path only when this is instantiated
                 * leaf, so it is not:
                 * - typedef's type,
                 * - in  grouping definition,
                 * - just instantiated in a grouping definition,
                 * because in those cases the nodes referenced in path might not be present
                 * and it is not a bug.  */
                if (!tpdftype && unres_schema_add_node(module, unres, typ->type, UNRES_TYPE_LEAFREF, parent) == -1) {
                    goto error;
                }
            } else if (!typ->type->der->type.der) {
                LOGVAL(LYE_MISSCHILDSTMT, LY_VLOG_NONE, NULL, "path", "type");
                goto error;
            } else {
                /* copy leafref definition into the derived type */
                typ->type->info.lref.path = lydict_insert(module->ctx, typ->type->der->type.info.lref.path, 0);
                /* and resolve the path at the place we are (if not in grouping/typedef) */
                if (!tpdftype && unres_schema_add_node(module, unres, typ->type, UNRES_TYPE_LEAFREF, parent) == -1) {
                    goto error;
                }

                /* add pointer to leafref target, only on leaves (not in typedefs) */
                if (typ->type->info.lref.target && lys_leaf_add_leafref_target(typ->type->info.lref.target, (struct lys_node *)typ->type->parent)) {
                    goto error;
                }
            }
        } else {
            LOGVAL(LYE_SPEC, LY_VLOG_NONE, NULL, "Invalid restriction in type \"%s\".", typ->type->parent->name);
            goto error;
        }
        break;
    case LY_TYPE_IDENT:
        if (typ->type->base != LY_TYPE_IDENT) {
            LOGVAL(LYE_SPEC, LY_VLOG_NONE, NULL, "Invalid restriction in type \"%s\".", typ->type->parent->name);
            goto error;
        }
        if (typ->type->der->type.der) {
            if (typ->type->info.ident.ref) {
                LOGVAL(LYE_INSTMT, LY_VLOG_NONE, NULL, "base");
                goto error;
            }
        } else {
            if (!typ->type->info.ident.ref) {
                LOGVAL(LYE_MISSCHILDSTMT, LY_VLOG_NONE, NULL, "base", "type");
                goto error;
            }
        }
        break;
    case LY_TYPE_UNION:
        if (typ->type->base != LY_TYPE_UNION) {
            LOGVAL(LYE_SPEC, LY_VLOG_NONE, NULL, "Invalid restriction in type \"%s\".", typ->type->parent->name);
            goto error;
        }
        if (!typ->type->info.uni.types) {
            if (typ->type->der->type.der) {
                /* this is just a derived type with no additional type specified/required */
                break;
            }
            LOGVAL(LYE_MISSCHILDSTMT, LY_VLOG_NONE, NULL, "type", "(union) type");
            goto error;
        }
        for (i = 0; i < typ->type->info.uni.count; i++) {
            dertype = &typ->type->info.uni.types[i];
            if (dertype->base == LY_TYPE_DER || dertype->base == LY_TYPE_ERR) {
                yang = (struct yang_type *)dertype->der;
                dertype->der = NULL;
                if (yang_check_type(module, parent, yang, tpdftype, unres)) {
                    dertype->der = (struct lys_tpdf *)yang;
                    ret = EXIT_FAILURE;
                    typ->type->base = base_tmp;
                    base = 0;
                    goto error;
                } else {
                    lydict_remove(module->ctx, yang->name);
                    free(yang);
                }
            }
            if (module->version < 2) {
                if (dertype->base == LY_TYPE_EMPTY) {
                    LOGVAL(LYE_INARG, LY_VLOG_NONE, NULL, "empty", typ->name);
                    goto error;
                } else if (dertype->base == LY_TYPE_LEAFREF) {
                    LOGVAL(LYE_INARG, LY_VLOG_NONE, NULL, "leafref", typ->name);
                    goto error;
                }
            }
            if ((dertype->base == LY_TYPE_INST) || (dertype->base == LY_TYPE_LEAFREF)
                    || ((dertype->base == LY_TYPE_UNION) && dertype->info.uni.has_ptr_type)) {
                typ->type->info.uni.has_ptr_type = 1;
            }
        }
        break;

    default:
        if (base >= LY_TYPE_BINARY && base <= LY_TYPE_UINT64) {
            if (typ->type->base != base) {
                LOGVAL(LYE_SPEC, LY_VLOG_NONE, NULL, "Invalid restriction in type \"%s\".", typ->type->parent->name);
                goto error;
            }
        } else {
            LOGINT;
            goto error;
        }
    }
    return EXIT_SUCCESS;

error:
    if (typ->type->module_name) {
        lydict_remove(module->ctx, typ->type->module_name);
        typ->type->module_name = NULL;
    }
    if (base) {
        typ->type->base = base;
    }
    return ret;
}

void
yang_free_type_union(struct ly_ctx *ctx, struct lys_type *type)
{
    struct lys_type *stype;
    struct yang_type *yang;
    int i;

    for (i = 0; i < type->info.uni.count; ++i) {
        stype = &type->info.uni.types[i];
        if (stype->base == LY_TYPE_DER || stype->base == LY_TYPE_ERR) {
            yang = (struct yang_type *)stype->der;
            stype->base = yang->base;
            lydict_remove(ctx, yang->name);
            free(yang);
        } else if (stype->base == LY_TYPE_UNION) {
            yang_free_type_union(ctx, stype);
        }
    }
}

void *
yang_read_type(struct lys_module *module, void *parent, char *value, enum yytokentype type)
{
    struct yang_type *typ;
    struct type_deviation *dev;
    struct lys_tpdf *tmp_parent;

    typ = calloc(1, sizeof *typ);
    if (!typ) {
        LOGMEM;
        return NULL;
    }

    typ->flags = LY_YANG_STRUCTURE_FLAG;
    switch (type) {
    case LEAF_KEYWORD:
        if (((struct lys_node_leaf *)parent)->type.der) {
            LOGVAL(LYE_TOOMANY, LY_VLOG_LYS, parent, "type", "leaf");
            goto error;
        }
        ((struct lys_node_leaf *)parent)->type.der = (struct lys_tpdf *)typ;
        ((struct lys_node_leaf *)parent)->type.parent = (struct lys_tpdf *)parent;
        typ->type = &((struct lys_node_leaf *)parent)->type;
        break;
    case LEAF_LIST_KEYWORD:
        if (((struct lys_node_leaflist *)parent)->type.der) {
            LOGVAL(LYE_TOOMANY, LY_VLOG_LYS, parent, "type", "leaf-list");
            goto error;
        }
        ((struct lys_node_leaflist *)parent)->type.der = (struct lys_tpdf *)typ;
        ((struct lys_node_leaflist *)parent)->type.parent = (struct lys_tpdf *)parent;
        typ->type = &((struct lys_node_leaflist *)parent)->type;
        break;
    case UNION_KEYWORD:
        ((struct lys_type *)parent)->der = (struct lys_tpdf *)typ;
        typ->type = (struct lys_type *)parent;
        break;
    case TYPEDEF_KEYWORD:
        if (((struct lys_tpdf *)parent)->type.der) {
            LOGVAL(LYE_TOOMANY, LY_VLOG_NONE, NULL, "type", "typedef");
            goto error;
        }
        ((struct lys_tpdf *)parent)->type.der = (struct lys_tpdf *)typ;
        typ->type = &((struct lys_tpdf *)parent)->type;
        break;
    case REPLACE_KEYWORD:
        /* deviation replace type*/
        dev = (struct type_deviation *)parent;
        if (dev->deviate->type) {
            LOGVAL(LYE_TOOMANY, LY_VLOG_NONE, NULL, "type", "deviation");
            goto error;
        }
        /* check target node type */
        if (dev->target->nodetype == LYS_LEAF) {
            typ->type = &((struct lys_node_leaf *)dev->target)->type;
        } else if (dev->target->nodetype == LYS_LEAFLIST) {
            typ->type = &((struct lys_node_leaflist *)dev->target)->type;
        } else {
            LOGVAL(LYE_INSTMT, LY_VLOG_NONE, NULL, "type");
            LOGVAL(LYE_SPEC, LY_VLOG_NONE, NULL, "Target node does not allow \"type\" property.");
            goto error;
        }

        /* remove type and initialize it */
        lys_type_free(module->ctx, typ->type);
        tmp_parent = typ->type->parent;
        memset(typ->type, 0, sizeof *typ->type);
        typ->type->parent = tmp_parent;

        /* replace it with the value specified in deviation */
        /* HACK for unres */
        typ->type->der = (struct lys_tpdf *)typ;
        dev->deviate->type = typ->type;
        break;
    default:
        goto error;
        break;
    }
    typ->name = lydict_insert_zc(module->ctx, value);
    return typ;

error:
    free(value);
    free(typ);
    return NULL;
}

void
yang_delete_type(struct lys_module *module, struct yang_type *stype)
{
    int i;

    if (!stype) {
        return;
    }
    stype->type->base = stype->base;
    stype->type->der = NULL;
    lydict_remove(module->ctx, stype->name);
    if (stype->base == LY_TYPE_UNION) {
        for (i = 0; i < stype->type->info.uni.count; i++) {
            if (stype->type->info.uni.types[i].der) {
                yang_delete_type(module, (struct yang_type *)stype->type->info.uni.types[i].der);
            }
        }
    }
    free(stype);
}

void *
yang_read_length(struct lys_module *module, struct yang_type *typ, char *value)
{
    struct lys_restr **length;

    if (typ->base == 0 || typ->base == LY_TYPE_STRING) {
        length = &typ->type->info.str.length;
        typ->base = LY_TYPE_STRING;
    } else if (typ->base == LY_TYPE_BINARY) {
        length = &typ->type->info.binary.length;
    } else {
        LOGVAL(LYE_SPEC, LY_VLOG_NONE, NULL, "Unexpected length statement.");
        goto error;
    }

    if (*length) {
        LOGVAL(LYE_TOOMANY, LY_VLOG_NONE, NULL, "length", "type");
        goto error;
    }
    *length = calloc(1, sizeof **length);
    if (!*length) {
        LOGMEM;
        goto error;
    }
    (*length)->expr = lydict_insert_zc(module->ctx, value);
    return *length;

error:
    free(value);
    return NULL;

}

int
yang_read_pattern(struct lys_module *module, struct lys_restr *pattern, char *value, char modifier)
{
    char *buf;
    size_t len;

    if (lyp_check_pattern(value, NULL)) {
        free(value);
        return EXIT_FAILURE;
    }

    len = strlen(value);
    buf = malloc((len + 2) * sizeof *buf); /* modifier byte + value + terminating NULL byte */

    if (!buf) {
        LOGMEM;
        free(value);
        return EXIT_FAILURE;
    }

    buf[0] = modifier;
    strcpy(&buf[1], value);
    free(value);

    pattern->expr = lydict_insert_zc(module->ctx, buf);
    return EXIT_SUCCESS;
}

void *
yang_read_range(struct  lys_module *module, struct yang_type *typ, char *value)
{
    if (typ->base != 0 && typ->base != LY_TYPE_DEC64) {
        LOGVAL(LYE_SPEC, LY_VLOG_NONE, NULL, "Unexpected range statement.");
        goto error;
    }
    typ->base = LY_TYPE_DEC64;
    if (typ->type->info.dec64.range) {
        LOGVAL(LYE_TOOMANY, LY_VLOG_NONE, NULL, "range", "type");
        goto error;
    }
    typ->type->info.dec64.range = calloc(1, sizeof *typ->type->info.dec64.range);
    if (!typ->type->info.dec64.range) {
        LOGMEM;
        goto error;
    }
    typ->type->info.dec64.range->expr = lydict_insert_zc(module->ctx, value);
    return typ->type->info.dec64.range;

error:
    free(value);
    return NULL;
}

int
yang_read_fraction(struct yang_type *typ, uint32_t value)
{
    if (typ->base == 0 || typ->base == LY_TYPE_DEC64) {
        typ->base = LY_TYPE_DEC64;
    } else {
        LOGVAL(LYE_SPEC, LY_VLOG_NONE, NULL, "Unexpected fraction-digits statement.");
        goto error;
    }
    if (typ->type->info.dec64.dig) {
        LOGVAL(LYE_TOOMANY, LY_VLOG_NONE, NULL, "fraction-digits", "type");
        goto error;
    }
    /* range check */
    if (value < 1 || value > 18) {
        LOGVAL(LYE_SPEC, LY_VLOG_NONE, NULL, "Invalid value \"%d\" of \"%s\".", value, "fraction-digits");
        goto error;
    }
    typ->type->info.dec64.dig = value;
    return EXIT_SUCCESS;

error:
    return EXIT_FAILURE;
}

void *
yang_read_enum(struct lys_module *module, struct yang_type *typ, char *value)
{
    struct lys_type_enum *enm;
    int i;

    if (!value[0]) {
        LOGVAL(LYE_INARG, LY_VLOG_NONE, NULL, value, "enum name");
        LOGVAL(LYE_SPEC, LY_VLOG_NONE, NULL, "Enum name must not be empty.");
        free(value);
        goto error;
    }

    enm = &typ->type->info.enums.enm[typ->type->info.enums.count];
    enm->name = lydict_insert_zc(module->ctx, value);

    /* the assigned name MUST NOT have any leading or trailing whitespace characters */
    if (isspace(enm->name[0]) || isspace(enm->name[strlen(enm->name) - 1])) {
        LOGVAL(LYE_ENUM_WS, LY_VLOG_NONE, NULL, enm->name);
        goto error;
    }

    /* check the name uniqueness */
    for (i = 0; i < typ->type->info.enums.count; i++) {
        if (!strcmp(typ->type->info.enums.enm[i].name, typ->type->info.enums.enm[typ->type->info.enums.count].name)) {
            LOGVAL(LYE_ENUM_DUPNAME, LY_VLOG_NONE, NULL, typ->type->info.enums.enm[i].name);
            goto error;
        }
    }

    typ->type->info.enums.count++;
    return enm;

error:
    typ->type->info.enums.count++;
    return NULL;
}

int
yang_check_enum(struct yang_type *typ, struct lys_type_enum *enm, int64_t *value, int assign)
{
    int i, j;

    if (!assign) {
        /* assign value automatically */
        if (*value > INT32_MAX) {
            LOGVAL(LYE_INARG, LY_VLOG_NONE, NULL, "2147483648", "enum/value");
            goto error;
        }
        enm->value = *value;
        enm->flags |= LYS_AUTOASSIGNED;
        (*value)++;
    } else if (typ->type->info.enums.enm == enm) {
        /* change value, which is assigned automatically, if first enum has value. */
        *value = typ->type->info.enums.enm[0].value;
        (*value)++;
    }

    /* check that the value is unique */
    j = typ->type->info.enums.count-1;
    for (i = 0; i < j; i++) {
        if (typ->type->info.enums.enm[i].value == typ->type->info.enums.enm[j].value) {
            LOGVAL(LYE_ENUM_DUPVAL, LY_VLOG_NONE, NULL,
                   typ->type->info.enums.enm[j].value, typ->type->info.enums.enm[j].name,
                   typ->type->info.enums.enm[i].name);
            goto error;
        }
    }

    return EXIT_SUCCESS;

error:
    return EXIT_FAILURE;
}

void *
yang_read_bit(struct lys_module *module, struct yang_type *typ, char *value)
{
    int i;
    struct lys_type_bit *bit;

    bit = &typ->type->info.bits.bit[typ->type->info.bits.count];
    if (lyp_check_identifier(value, LY_IDENT_SIMPLE, NULL, NULL)) {
        free(value);
        goto error;
    }
    bit->name = lydict_insert_zc(module->ctx, value);

    /* check the name uniqueness */
    for (i = 0; i < typ->type->info.bits.count; i++) {
        if (!strcmp(typ->type->info.bits.bit[i].name, bit->name)) {
            LOGVAL(LYE_BITS_DUPNAME, LY_VLOG_NONE, NULL, bit->name);
            typ->type->info.bits.count++;
            goto error;
        }
    }
    typ->type->info.bits.count++;
    return bit;

error:
    return NULL;
}

int
yang_check_bit(struct yang_type *typ, struct lys_type_bit *bit, int64_t *value, int assign)
{
    int i,j;

    if (!assign) {
        /* assign value automatically */
        if (*value > UINT32_MAX) {
            LOGVAL(LYE_INARG, LY_VLOG_NONE, NULL, "4294967295", "bit/position");
            goto error;
        }
        bit->pos = (uint32_t)*value;
        bit->flags |= LYS_AUTOASSIGNED;
        (*value)++;
    }

    j = typ->type->info.bits.count - 1;
    /* check that the value is unique */
    for (i = 0; i < j; i++) {
        if (typ->type->info.bits.bit[i].pos == bit->pos) {
            LOGVAL(LYE_BITS_DUPVAL, LY_VLOG_NONE, NULL, bit->pos, bit->name, typ->type->info.bits.bit[i].name);
            goto error;
        }
    }

    return EXIT_SUCCESS;

error:
    return EXIT_FAILURE;
}

void *
yang_read_typedef(struct lys_module *module, struct lys_node *parent, char *value)
{
    struct lys_tpdf *ret;
    struct lys_node *root;

    root = (parent) ? NULL : lys_main_module(module)->data;
    if (lyp_check_identifier(value, LY_IDENT_TYPE, module, parent) || yang_check_typedef_identif(root, parent, value)) {
        free(value);
        return NULL;
    }

    if (!parent) {
        ret = &module->tpdf[module->tpdf_size];
        module->tpdf_size++;
    } else {
        switch (parent->nodetype) {
        case LYS_GROUPING:
            ret = &((struct lys_node_grp *)parent)->tpdf[((struct lys_node_grp *)parent)->tpdf_size];
            ((struct lys_node_grp *)parent)->tpdf_size++;
            break;
        case LYS_CONTAINER:
            ret = &((struct lys_node_container *)parent)->tpdf[((struct lys_node_container *)parent)->tpdf_size];
            ((struct lys_node_container *)parent)->tpdf_size++;
            break;
        case LYS_LIST:
            ret = &((struct lys_node_list *)parent)->tpdf[((struct lys_node_list *)parent)->tpdf_size];
            ((struct lys_node_list *)parent)->tpdf_size++;
            break;
        case LYS_RPC:
        case LYS_ACTION:
            ret = &((struct lys_node_rpc_action *)parent)->tpdf[((struct lys_node_rpc_action *)parent)->tpdf_size];
            ((struct lys_node_rpc_action *)parent)->tpdf_size++;
            break;
        case LYS_INPUT:
        case LYS_OUTPUT:
            ret = &((struct lys_node_inout *)parent)->tpdf[((struct lys_node_inout *)parent)->tpdf_size];
            ((struct lys_node_inout *)parent)->tpdf_size++;
            break;
        case LYS_NOTIF:
            ret = &((struct lys_node_notif *)parent)->tpdf[((struct lys_node_notif *)parent)->tpdf_size];
            ((struct lys_node_notif *)parent)->tpdf_size++;
            break;
        default:
            /* another type of nodetype is error*/
            LOGINT;
            free(value);
            return NULL;
        }
    }

    ret->type.parent = ret;
    ret->name = lydict_insert_zc(module->ctx, value);
    ret->module = module;
    return ret;
}

void *
yang_read_refine(struct lys_module *module, struct lys_node_uses *uses, char *value)
{
    struct lys_refine *rfn;

    rfn = &uses->refine[uses->refine_size];
    uses->refine_size++;
    rfn->target_name = transform_schema2json(module, value);
    free(value);
    if (!rfn->target_name) {
        return NULL;
    }
    return rfn;
}

void *
yang_read_augment(struct lys_module *module, struct lys_node *parent, char *value)
{
    struct lys_node_augment *aug;

    if (parent) {
        aug = &((struct lys_node_uses *)parent)->augment[((struct lys_node_uses *)parent)->augment_size];
    } else {
        aug = &module->augment[module->augment_size];
    }
    aug->nodetype = LYS_AUGMENT;
    aug->target_name = transform_schema2json(module, value);
    free(value);
    if (!aug->target_name) {
        return NULL;
    }
    aug->parent = parent;
    aug->module = module;
    if (parent) {
        ((struct lys_node_uses *)parent)->augment_size++;
    } else {
        module->augment_size++;
    }
    return aug;
}

void *
yang_read_deviation(struct lys_module *module, char *value)
{
    struct lys_node *dev_target = NULL;
    struct lys_deviation *dev;
    struct type_deviation *deviation = NULL;
    int rc;

    dev = &module->deviation[module->deviation_size];
    dev->target_name = transform_schema2json(module, value);
    free(value);
    if (!dev->target_name) {
        goto error;
    }

    deviation = calloc(1, sizeof *deviation);
    if (!deviation) {
        LOGMEM;
        goto error;
    }

    /* resolve target node */
    rc = resolve_augment_schema_nodeid(dev->target_name, NULL, module, 1, (const struct lys_node **)&dev_target);
    if (rc || !dev_target) {
        LOGVAL(LYE_INARG, LY_VLOG_NONE, NULL, dev->target_name, "deviation");
        goto error;
    }
    if (dev_target->module == lys_main_module(module)) {
        LOGVAL(LYE_INARG, LY_VLOG_NONE, NULL, dev->target_name, "deviation");
        LOGVAL(LYE_SPEC, LY_VLOG_NONE, NULL, "Deviating own module is not allowed.");
        goto error;
    }

    /*save pointer to the deviation and deviated target*/
    deviation->deviation = dev;
    deviation->target = dev_target;

    deviation->dflt_check = ly_set_new();
    if (!deviation->dflt_check) {
        LOGMEM;
        goto error;
    }

    return deviation;

error:
    free(deviation);
    lydict_remove(module->ctx, dev->target_name);
    return NULL;
}

int
yang_read_deviate_unsupported(struct type_deviation *dev)
{
    int i;

    if (dev->deviation->deviate_size) {
        LOGVAL(LYE_SPEC, LY_VLOG_NONE, NULL, "\"not-supported\" deviation cannot be combined with any other deviation.");
        return EXIT_FAILURE;
    }
    dev->deviation->deviate[dev->deviation->deviate_size].mod = LY_DEVIATE_NO;

    /* you cannot remove a key leaf */
    if ((dev->target->nodetype == LYS_LEAF) && dev->target->parent && (dev->target->parent->nodetype == LYS_LIST)) {
        for (i = 0; i < ((struct lys_node_list *)dev->target->parent)->keys_size; ++i) {
            if (((struct lys_node_list *)dev->target->parent)->keys[i] == (struct lys_node_leaf *)dev->target) {
                LOGVAL(LYE_INARG, LY_VLOG_NONE, NULL, "not-supported", "deviation");
                LOGVAL(LYE_SPEC, LY_VLOG_NONE, NULL, "\"not-supported\" deviation cannot remove a list key.");
                return EXIT_FAILURE;
            }
        }
    }

    /* unlink and store the original node */
    lys_node_unlink(dev->target);
    dev->deviation->orig_node = dev->target;

    dev->deviation->deviate_size = 1;
    return EXIT_SUCCESS;
}

int
yang_read_deviate(struct type_deviation *dev, LYS_DEVIATE_TYPE mod)
{
    struct unres_schema tmp_unres;

    dev->deviation->deviate[dev->deviation->deviate_size].mod = mod;
    dev->deviate = &dev->deviation->deviate[dev->deviation->deviate_size];
    dev->deviation->deviate_size++;
    dev->trg_must_size = NULL;
    if (dev->deviation->deviate[0].mod == LY_DEVIATE_NO) {
        LOGVAL(LYE_INSTMT, LY_VLOG_NONE, NULL, "not-supported");
        LOGVAL(LYE_SPEC, LY_VLOG_NONE, NULL, "\"not-supported\" deviation cannot be combined with any other deviation.");
        return EXIT_FAILURE;
    }

    /* store a shallow copy of the original node */
    if (!dev->deviation->orig_node) {
        memset(&tmp_unres, 0, sizeof tmp_unres);
        dev->deviation->orig_node = lys_node_dup(dev->target->module, NULL, dev->target, &tmp_unres, 1);
        /* just to be safe */
        if (tmp_unres.count) {
            LOGINT;
            return EXIT_FAILURE;
        }
    }

    return EXIT_SUCCESS;
}

int
yang_read_deviate_units(struct ly_ctx *ctx, struct type_deviation *dev, char *value)
{
    const char **stritem;

    if (dev->deviate->units) {
        LOGVAL(LYE_TOOMANY, LY_VLOG_NONE, NULL, "units", "deviate");
        free(value);
        goto error;
    }

    /* check target node type */
    if (dev->target->nodetype == LYS_LEAFLIST) {
        stritem = &((struct lys_node_leaflist *)dev->target)->units;
    } else if (dev->target->nodetype == LYS_LEAF) {
        stritem = &((struct lys_node_leaf *)dev->target)->units;
    } else {
        LOGVAL(LYE_INSTMT, LY_VLOG_NONE, NULL, "units");
        LOGVAL(LYE_SPEC, LY_VLOG_NONE, NULL, "Target node does not allow \"units\" property.");
        free(value);
        goto error;
    }

    dev->deviate->units = lydict_insert_zc(ctx, value);

    if (dev->deviate->mod == LY_DEVIATE_DEL) {
        /* check values */
        if (!ly_strequal(*stritem, dev->deviate->units, 1)) {
            LOGVAL(LYE_INARG, LY_VLOG_NONE, NULL, dev->deviate->units, "units");
            LOGVAL(LYE_SPEC, LY_VLOG_NONE, NULL, "Value differs from the target being deleted.");
            goto error;
        }
        /* remove current units value of the target */
        lydict_remove(ctx, *stritem);
    } else {
        if (dev->deviate->mod == LY_DEVIATE_ADD) {
            /* check that there is no current value */
            if (*stritem) {
                LOGVAL(LYE_INSTMT, LY_VLOG_NONE, NULL, "units");
                LOGVAL(LYE_SPEC, LY_VLOG_NONE, NULL, "Adding property that already exists.");
                goto error;
            }
        } else { /* replace */
            if (!*stritem) {
                LOGVAL(LYE_INSTMT, LY_VLOG_NONE, NULL, "units");
                LOGVAL(LYE_SPEC, LY_VLOG_NONE, NULL, "Replacing a property that does not exist.");
                goto error;
            }
        }
        /* remove current units value of the target ... */
        lydict_remove(ctx, *stritem);

        /* ... and replace it with the value specified in deviation */
        *stritem = lydict_insert(ctx, dev->deviate->units, 0);
    }

    return EXIT_SUCCESS;

error:
    return EXIT_FAILURE;
}

int
yang_read_deviate_must(struct type_deviation *dev, uint8_t c_must)
{
    /* check target node type */
    switch (dev->target->nodetype) {
    case LYS_LEAF:
        dev->trg_must = &((struct lys_node_leaf *)dev->target)->must;
        dev->trg_must_size = &((struct lys_node_leaf *)dev->target)->must_size;
        break;
    case LYS_CONTAINER:
        dev->trg_must = &((struct lys_node_container *)dev->target)->must;
        dev->trg_must_size = &((struct lys_node_container *)dev->target)->must_size;
        break;
    case LYS_LEAFLIST:
        dev->trg_must = &((struct lys_node_leaflist *)dev->target)->must;
        dev->trg_must_size = &((struct lys_node_leaflist *)dev->target)->must_size;
        break;
    case LYS_LIST:
        dev->trg_must = &((struct lys_node_list *)dev->target)->must;
        dev->trg_must_size = &((struct lys_node_list *)dev->target)->must_size;
        break;
    case LYS_ANYXML:
    case LYS_ANYDATA:
        dev->trg_must = &((struct lys_node_anydata *)dev->target)->must;
        dev->trg_must_size = &((struct lys_node_anydata *)dev->target)->must_size;
        break;
    default:
        LOGVAL(LYE_INSTMT, LY_VLOG_NONE, NULL, "must");
        LOGVAL(LYE_SPEC, LY_VLOG_NONE, NULL, "Target node does not allow \"must\" property.");
        goto error;
    }

    /* flag will be checked again, clear it for now */
    dev->target->flags &= ~LYS_XPATH_DEP;

    if (dev->deviate->mod == LY_DEVIATE_ADD) {
        /* reallocate the must array of the target */
        dev->deviate->must = ly_realloc(*dev->trg_must, (c_must + *dev->trg_must_size) * sizeof *dev->deviate->must);
        if (!dev->deviate->must) {
            LOGMEM;
            goto error;
        }
        *dev->trg_must = dev->deviate->must;
        dev->deviate->must = &((*dev->trg_must)[*dev->trg_must_size]);
        dev->deviate->must_size = c_must;
    } else {
        /* LY_DEVIATE_DEL */
        dev->deviate->must = calloc(c_must, sizeof *dev->deviate->must);
        if (!dev->deviate->must) {
            LOGMEM;
            goto error;
        }
    }

    return EXIT_SUCCESS;

error:
    return EXIT_FAILURE;
}

int
yang_read_deviate_unique(struct type_deviation *dev, uint8_t c_uniq)
{
    struct lys_node_list *list;

    /* check target node type */
    if (dev->target->nodetype != LYS_LIST) {
        LOGVAL(LYE_INSTMT, LY_VLOG_NONE, NULL, "unique");
        LOGVAL(LYE_SPEC, LY_VLOG_NONE, NULL, "Target node does not allow \"unique\" property.");
        goto error;
    }

    list = (struct lys_node_list *)dev->target;
    if (dev->deviate->mod == LY_DEVIATE_ADD) {
        /* reallocate the unique array of the target */
        dev->deviate->unique = ly_realloc(list->unique, (c_uniq + list->unique_size) * sizeof *dev->deviate->unique);
        if (!dev->deviate->unique) {
            LOGMEM;
            goto error;
        }
        list->unique = dev->deviate->unique;
        dev->deviate->unique = &list->unique[list->unique_size];
        dev->deviate->unique_size = c_uniq;
        memset(dev->deviate->unique, 0, c_uniq * sizeof *dev->deviate->unique);
    } else {
        /* LY_DEVIATE_DEL */
        dev->deviate->unique = calloc(c_uniq, sizeof *dev->deviate->unique);
        if (!dev->deviate->unique) {
            LOGMEM;
            goto error;
        }
    }

    return EXIT_SUCCESS;

error:
    return EXIT_FAILURE;
}

int
yang_read_deviate_default(struct lys_module *module, struct type_deviation *dev, uint8_t c_dflt)
{
    int i;
    struct lys_node_leaflist *llist;

    /* check target node type */
    if (module->version < 2 && dev->target->nodetype == LYS_LEAFLIST) {
        LOGVAL(LYE_INSTMT, LY_VLOG_NONE, NULL, "default");
        LOGVAL(LYE_SPEC, LY_VLOG_NONE, NULL, "Target node does not allow \"default\" property.");
        goto error;
    } else if (c_dflt > 1 && dev->target->nodetype != LYS_LEAFLIST) { /* from YANG 1.1 */
        LOGVAL(LYE_INSTMT, LY_VLOG_NONE, NULL, "default");
        LOGVAL(LYE_SPEC, LY_VLOG_NONE, NULL, "Target node does not allow multiple \"default\" properties.");
        goto error;
    } else if (!(dev->target->nodetype & (LYS_LEAF | LYS_LEAFLIST | LYS_CHOICE))) {
        LOGVAL(LYE_INSTMT, LY_VLOG_NONE, NULL, "default");
        LOGVAL(LYE_SPEC, LY_VLOG_NONE, NULL, "Target node does not allow \"default\" property.");
        goto error;
    }

    if (dev->deviate->mod == LY_DEVIATE_ADD) {
        /* check that there is no current value */
        if ((dev->target->nodetype == LYS_LEAF && ((struct lys_node_leaf *)dev->target)->dflt) ||
                (dev->target->nodetype == LYS_CHOICE && ((struct lys_node_choice *)dev->target)->dflt)) {
            LOGVAL(LYE_INSTMT, LY_VLOG_NONE, NULL, "default");
            LOGVAL(LYE_SPEC, LY_VLOG_NONE, NULL, "Adding property that already exists.");
            goto error;
        }

        /* check collision with mandatory/min-elements */
        if ((dev->target->flags & LYS_MAND_TRUE) ||
                (dev->target->nodetype == LYS_LEAFLIST && ((struct lys_node_leaflist *)dev->target)->min)) {
            LOGVAL(LYE_INCHILDSTMT, LY_VLOG_NONE, NULL, "default", "deviation");
            LOGVAL(LYE_SPEC, LY_VLOG_NONE, NULL,
                   "Adding the \"default\" statement is forbidden on %s statement.",
                   (dev->target->flags & LYS_MAND_TRUE) ? "nodes with the \"mandatory\"" : "leaflists with non-zero \"min-elements\"");
            goto error;
        }
    } else if (dev->deviate->mod == LY_DEVIATE_RPL) {
        /* check that there was a value before */
        if (((dev->target->nodetype & (LYS_LEAF | LYS_LEAFLIST)) && !((struct lys_node_leaf *)dev->target)->dflt) ||
                (dev->target->nodetype == LYS_CHOICE && !((struct lys_node_choice *)dev->target)->dflt)) {
            LOGVAL(LYE_INSTMT, LY_VLOG_NONE, NULL, "default");
            LOGVAL(LYE_SPEC, LY_VLOG_NONE, NULL, "Replacing a property that does not exist.");
            goto error;
        }
    }

    if (dev->target->nodetype == LYS_LEAFLIST) {
        /* reallocate default list in the target */
        llist = (struct lys_node_leaflist *)dev->target;
        if (dev->deviate->mod == LY_DEVIATE_ADD) {
            /* reallocate (enlarge) the unique array of the target */
            llist->dflt = ly_realloc(llist->dflt, (c_dflt + llist->dflt_size) * sizeof *dev->deviate->dflt);
        } else if (dev->deviate->mod == LY_DEVIATE_RPL) {
            /* reallocate (replace) the unique array of the target */
            for (i = 0; i < llist->dflt_size; i++) {
                lydict_remove(llist->module->ctx, llist->dflt[i]);
            }
            llist->dflt = ly_realloc(llist->dflt, c_dflt * sizeof *dev->deviate->dflt);
            llist->dflt_size = 0;
        }
    }

    dev->deviate->dflt = calloc(c_dflt, sizeof *dev->deviate->dflt);
    if (!dev->deviate->dflt) {
        LOGMEM;
        goto error;
    }

    return EXIT_SUCCESS;

error:
    return EXIT_FAILURE;
}

int
yang_fill_deviate_default(struct ly_ctx *ctx, struct type_deviation *dev, char *exp)
{
    struct lys_node *node;
    struct lys_node_choice *choice;
    struct lys_node_leaf *leaf;
    struct lys_node_leaflist *llist;
    int rc, i;
    unsigned int u;
    const char *value;

    value = lydict_insert_zc(ctx, exp);
    u = strlen(value);
    dev->deviate->dflt[dev->deviate->dflt_size++] = value;

    if (dev->target->nodetype == LYS_CHOICE) {
        choice = (struct lys_node_choice *)dev->target;
        rc = resolve_choice_default_schema_nodeid(value, choice->child, (const struct lys_node **)&node);
        if (rc || !node) {
            LOGVAL(LYE_INARG, LY_VLOG_NONE, NULL, value, "default");
            goto error;
        }
        if (dev->deviate->mod == LY_DEVIATE_DEL) {
            if (!choice->dflt || (choice->dflt != node)) {
                LOGVAL(LYE_INARG, LY_VLOG_NONE, NULL, value, "default");
                LOGVAL(LYE_SPEC, LY_VLOG_NONE, NULL, "Value differs from the target being deleted.");
                goto error;
            }
        } else { /* add or replace */
            choice->dflt = node;
            if (!choice->dflt) {
                /* default branch not found */
                LOGVAL(LYE_INARG, LY_VLOG_NONE, NULL, value, "default");
                goto error;
            }
        }
    } else if (dev->target->nodetype == LYS_LEAF) {
        leaf = (struct lys_node_leaf *)dev->target;
        if (dev->deviate->mod == LY_DEVIATE_DEL) {
            if (!leaf->dflt || !ly_strequal(leaf->dflt, value, 1)) {
                LOGVAL(LYE_INARG, LY_VLOG_NONE, NULL, value, "default");
                LOGVAL(LYE_SPEC, LY_VLOG_NONE, NULL, "Value differs from the target being deleted.");
                goto error;
            }
            /* remove value */
            lydict_remove(ctx, leaf->dflt);
            leaf->dflt = NULL;
            leaf->flags &= ~LYS_DFLTJSON;
        } else { /* add (already checked) and replace */
            /* remove value */
            lydict_remove(ctx, leaf->dflt);
            leaf->flags &= ~LYS_DFLTJSON;

            /* set new value */
            leaf->dflt = lydict_insert(ctx, value, u);

            /* remember to check it later (it may not fit now, but the type can be deviated too) */
            ly_set_add(dev->dflt_check, dev->target, 0);
        }
    } else { /* LYS_LEAFLIST */
        llist = (struct lys_node_leaflist *)dev->target;
        if (dev->deviate->mod == LY_DEVIATE_DEL) {
            /* find and remove the value in target list */
            for (i = 0; i < llist->dflt_size; i++) {
                if (llist->dflt[i] && ly_strequal(llist->dflt[i], value, 1)) {
                    /* match, remove the value */
                    lydict_remove(llist->module->ctx, llist->dflt[i]);
                    llist->dflt[i] = NULL;
                    break;
                }
            }
            if (i == llist->dflt_size) {
                LOGVAL(LYE_INARG, LY_VLOG_NONE, NULL, value, "default");
                LOGVAL(LYE_SPEC, LY_VLOG_NONE, NULL, "The default value to delete not found in the target node.");
                goto error;
            }
        } else {
            /* add or replace, anyway we place items into the deviate's list
               which propagates to the target */
            /* we just want to check that the value isn't already in the list */
            for (i = 0; i < llist->dflt_size; i++) {
                if (ly_strequal(llist->dflt[i], value, 1)) {
                    LOGVAL(LYE_INARG, LY_VLOG_NONE, NULL, value, "default");
                    LOGVAL(LYE_SPEC, LY_VLOG_NONE, NULL, "Duplicated default value \"%s\".", value);
                    goto error;
                }
            }
            /* store it in target node */
            llist->dflt[llist->dflt_size++] = lydict_insert(ctx, value, u);

            /* remember to check it later (it may not fit now, but the type can be deviated too) */
            ly_set_add(dev->dflt_check, dev->target, 0);
            llist->flags &= ~LYS_DFLTJSON;
        }
    }

    return EXIT_SUCCESS;
error:
    return EXIT_FAILURE;
}


int
yang_read_deviate_config(struct type_deviation *dev, uint8_t value)
{
    if (dev->deviate->flags & LYS_CONFIG_MASK) {
        LOGVAL(LYE_TOOMANY, LY_VLOG_NONE, NULL, "config", "deviate");
        goto error;
    }

    /* for we deviate from RFC 6020 and allow config property even it is/is not
     * specified in the target explicitly since config property inherits. So we expect
     * that config is specified in every node. But for delete, we check that the value
     * is the same as here in deviation
     */
    dev->deviate->flags |= value;

    /* add and replace are the same in this case */
    /* remove current config value of the target ... */
    dev->target->flags &= ~LYS_CONFIG_MASK;

    /* ... and replace it with the value specified in deviation */
    dev->target->flags |= dev->deviate->flags & LYS_CONFIG_MASK;

    return EXIT_SUCCESS;

error:
    return EXIT_FAILURE;
}

int
yang_read_deviate_mandatory(struct type_deviation *dev, uint8_t value)
{
    struct lys_node *parent;

    if (dev->deviate->flags & LYS_MAND_MASK) {
        LOGVAL(LYE_TOOMANY, LY_VLOG_NONE, NULL, "mandatory", "deviate");
        goto error;
    }

    /* check target node type */
    if (!(dev->target->nodetype & (LYS_LEAF | LYS_CHOICE | LYS_ANYDATA))) {
        LOGVAL(LYE_INSTMT, LY_VLOG_NONE, NULL, "mandatory");
        LOGVAL(LYE_SPEC, LY_VLOG_NONE, NULL, "Target node does not allow \"mandatory\" property.");
        goto error;
    }

    dev->deviate->flags |= value;

    if (dev->deviate->mod == LY_DEVIATE_ADD) {
        /* check that there is no current value */
        if (dev->target->flags & LYS_MAND_MASK) {
            LOGVAL(LYE_INSTMT, LY_VLOG_NONE, NULL, "mandatory");
            LOGVAL(LYE_SPEC, LY_VLOG_NONE, NULL, "Adding property that already exists.");
            goto error;
        } else {
            if (dev->target->nodetype == LYS_LEAF && ((struct lys_node_leaf *)dev->target)->dflt) {
                /* RFC 6020, 7.6.4 - default statement must not with mandatory true */
                LOGVAL(LYE_INCHILDSTMT, LY_VLOG_NONE, NULL, "mandatory", "leaf");
                LOGVAL(LYE_SPEC, LY_VLOG_NONE, NULL, "The \"mandatory\" statement is forbidden on leaf with \"default\".");
                goto error;
            } else if (dev->target->nodetype == LYS_CHOICE && ((struct lys_node_choice *)dev->target)->dflt) {
                LOGVAL(LYE_INCHILDSTMT, LY_VLOG_NONE, NULL, "mandatory", "choice");
                LOGVAL(LYE_SPEC, LY_VLOG_NONE, NULL, "The \"mandatory\" statement is forbidden on choices with \"default\".");
                goto error;
            }
        }
    } else { /* replace */
        if (!(dev->target->flags & LYS_MAND_MASK)) {
            LOGVAL(LYE_INSTMT, LY_VLOG_NONE, NULL, "mandatory");
            LOGVAL(LYE_SPEC, LY_VLOG_NONE, NULL, "Replacing a property that does not exist.");
            goto error;
        }
    }

    /* remove current mandatory value of the target ... */
    dev->target->flags &= ~LYS_MAND_MASK;

    /* ... and replace it with the value specified in deviation */
    dev->target->flags |= dev->deviate->flags & LYS_MAND_MASK;

    /* check for mandatory node in default case, first find the closest parent choice to the changed node */
    for (parent = dev->target->parent;
         parent && !(parent->nodetype & (LYS_CHOICE | LYS_GROUPING | LYS_ACTION));
         parent = parent->parent) {
        if (parent->nodetype == LYS_CONTAINER && ((struct lys_node_container *)parent)->presence) {
            /* stop also on presence containers */
            break;
        }
    }
    /* and if it is a choice with the default case, check it for presence of a mandatory node in it */
    if (parent && parent->nodetype == LYS_CHOICE && ((struct lys_node_choice *)parent)->dflt) {
        if (lyp_check_mandatory_choice(parent)) {
            goto error;
        }
    }

    return EXIT_SUCCESS;

error:
    return EXIT_FAILURE;
}

int
yang_read_deviate_minmax(struct type_deviation *dev, uint32_t value, int type)
{
    uint32_t *ui32val, *min, *max;

    /* check target node type */
    if (dev->target->nodetype == LYS_LEAFLIST) {
        max = &((struct lys_node_leaflist *)dev->target)->max;
        min = &((struct lys_node_leaflist *)dev->target)->min;
    } else if (dev->target->nodetype == LYS_LIST) {
        max = &((struct lys_node_list *)dev->target)->max;
        min = &((struct lys_node_list *)dev->target)->min;
    } else {
        LOGVAL(LYE_INSTMT, LY_VLOG_NONE, NULL, (type) ? "max-elements" : "min-elements");
        LOGVAL(LYE_SPEC, LY_VLOG_NONE, NULL, "Target node does not allow \"%s\" property.", (type) ? "max-elements" : "min-elements");
        goto error;
    }

    if (type) {
        dev->deviate->max = value;
        dev->deviate->max_set = 1;
        ui32val = max;
    } else {
        dev->deviate->min = value;
        dev->deviate->min_set = 1;
        ui32val = min;
    }

    if (dev->deviate->mod == LY_DEVIATE_ADD) {
        /* check that there is no current value */
        if (*ui32val) {
            LOGVAL(LYE_INSTMT, LY_VLOG_NONE, NULL, (type) ? "max-elements" : "min-elements");
            LOGVAL(LYE_SPEC, LY_VLOG_NONE, NULL, "Adding property that already exists.");
            goto error;
        }
    } else if (dev->deviate->mod == LY_DEVIATE_RPL) {
        /* unfortunately, there is no way to check reliably that there
         * was a value before, it could have been the default */
    }

    /* add (already checked) and replace */
    /* set new value specified in deviation */
    *ui32val = value;

    /* check min-elements is smaller than max-elements */
    if (*max && *min > *max) {
        if (type) {
            LOGVAL(LYE_SPEC, LY_VLOG_NONE, NULL, "Invalid value \"%d\" of \"max-elements\".", value);
            LOGVAL(LYE_SPEC, LY_VLOG_NONE, NULL, "\"max-elements\" is smaller than \"min-elements\".");
        } else {
            LOGVAL(LYE_SPEC, LY_VLOG_NONE, NULL, "Invalid value \"%d\" of \"min-elements\".", value);
            LOGVAL(LYE_SPEC, LY_VLOG_NONE, NULL, "\"min-elements\" is bigger than \"max-elements\".");
        }
        goto error;
    }

    return EXIT_SUCCESS;

error:
    return EXIT_FAILURE;
}

int
yang_check_deviate_must(struct ly_ctx *ctx, struct type_deviation *dev)
{
    int i;

    /* find must to delete, we are ok with just matching conditions */
    for (i = 0; i < *dev->trg_must_size; i++) {
        if (ly_strequal(dev->deviate->must[dev->deviate->must_size - 1].expr, (*dev->trg_must)[i].expr, 1)) {
            /* we have a match, free the must structure ... */
            lys_restr_free(ctx, &((*dev->trg_must)[i]));
            /* ... and maintain the array */
            (*dev->trg_must_size)--;
            if (i != *dev->trg_must_size) {
                (*dev->trg_must)[i].expr = (*dev->trg_must)[*dev->trg_must_size].expr;
                (*dev->trg_must)[i].dsc = (*dev->trg_must)[*dev->trg_must_size].dsc;
                (*dev->trg_must)[i].ref = (*dev->trg_must)[*dev->trg_must_size].ref;
                (*dev->trg_must)[i].eapptag = (*dev->trg_must)[*dev->trg_must_size].eapptag;
                (*dev->trg_must)[i].emsg = (*dev->trg_must)[*dev->trg_must_size].emsg;
            }
            if (!(*dev->trg_must_size)) {
                free(*dev->trg_must);
                *dev->trg_must = NULL;
            } else {
                (*dev->trg_must)[*dev->trg_must_size].expr = NULL;
                (*dev->trg_must)[*dev->trg_must_size].dsc = NULL;
                (*dev->trg_must)[*dev->trg_must_size].ref = NULL;
                (*dev->trg_must)[*dev->trg_must_size].eapptag = NULL;
                (*dev->trg_must)[*dev->trg_must_size].emsg = NULL;
            }

            i = -1; /* set match flag */
            break;
        }
    }
    if (i != -1) {
        /* no match found */
        LOGVAL(LYE_INARG, LY_VLOG_NONE, NULL, dev->deviate->must[dev->deviate->must_size - 1].expr, "must");
        LOGVAL(LYE_SPEC, LY_VLOG_NONE, NULL, "Value does not match any must from the target.");
        return EXIT_FAILURE;
    }

    return EXIT_SUCCESS;
}

int
yang_check_deviate_unique(struct lys_module *module, struct type_deviation *dev, char *value)
{
    struct lys_node_list *list;
    int i, j;

    list = (struct lys_node_list *)dev->target;
    if (yang_fill_unique(module, list, &dev->deviate->unique[dev->deviate->unique_size], value, NULL)) {
        dev->deviate->unique_size++;
        goto error;
    }

    /* find unique structures to delete */
    for (i = 0; i < list->unique_size; i++) {
        if (list->unique[i].expr_size != dev->deviate->unique[dev->deviate->unique_size].expr_size) {
            continue;
        }

        for (j = 0; j < dev->deviate->unique[dev->deviate->unique_size].expr_size; j++) {
            if (!ly_strequal(list->unique[i].expr[j], dev->deviate->unique[dev->deviate->unique_size].expr[j], 1)) {
                break;
            }
        }

        if (j == dev->deviate->unique[dev->deviate->unique_size].expr_size) {
            /* we have a match, free the unique structure ... */
            for (j = 0; j < list->unique[i].expr_size; j++) {
                lydict_remove(module->ctx, list->unique[i].expr[j]);
            }
            free(list->unique[i].expr);
            /* ... and maintain the array */
            list->unique_size--;
            if (i != list->unique_size) {
                list->unique[i].expr_size = list->unique[list->unique_size].expr_size;
                list->unique[i].expr = list->unique[list->unique_size].expr;
            }

            if (!list->unique_size) {
                free(list->unique);
                list->unique = NULL;
            } else {
                list->unique[list->unique_size].expr_size = 0;
                list->unique[list->unique_size].expr = NULL;
            }

            i = -1; /* set match flag */
            break;
        }
    }
    dev->deviate->unique_size++;

    if (i != -1) {
        /* no match found */
        LOGVAL(LYE_INARG, LY_VLOG_NONE, NULL, value, "unique");
        LOGVAL(LYE_SPEC, LY_VLOG_NONE, NULL, "Value differs from the target being deleted.");
        goto error;
    }

    free(value);
    return EXIT_SUCCESS;

error:
    free(value);
    return EXIT_FAILURE;
}

int
yang_check_deviation(struct lys_module *module, struct ly_set *dflt_check, struct unres_schema *unres)
{
    int i, rc;
    unsigned int u;
    const char *value, *target_name;
    struct lys_node_leaflist *llist;
    struct lys_node_leaf *leaf;

    /* now check whether default value, if any, matches the type */
    for (u = 0; u < dflt_check->number; ++u) {
        value = NULL;
        rc = EXIT_SUCCESS;
        if (dflt_check->set.s[u]->nodetype == LYS_LEAF) {
            leaf = (struct lys_node_leaf *)dflt_check->set.s[u];
            target_name = leaf->name;
            value = leaf->dflt;
            rc = unres_schema_add_node(module, unres, &leaf->type, UNRES_TYPE_DFLT, (struct lys_node *)(&leaf->dflt));
        } else { /* LYS_LEAFLIST */
            llist = (struct lys_node_leaflist *)dflt_check->set.s[u];
            target_name = llist->name;
            for (i = 0; i < llist->dflt_size; i++) {
                rc = unres_schema_add_node(module, unres, &llist->type, UNRES_TYPE_DFLT,
                                           (struct lys_node *)(&llist->dflt[i]));
                if (rc == -1) {
                    value = llist->dflt[i];
                    break;
                }
            }
        }
        if (rc == -1) {
            LOGVAL(LYE_INARG, LY_VLOG_NONE, NULL, value, "default");
            LOGVAL(LYE_SPEC, LY_VLOG_NONE, NULL,
                   "The default value \"%s\" of the deviated node \"%s\"no longer matches its type.",
                   target_name);
            return EXIT_FAILURE;
        }
    }

    return EXIT_SUCCESS;

}

int
yang_fill_include(struct lys_module *module, struct lys_submodule *submodule, char *value,
                  struct lys_include *inc, struct unres_schema *unres)
{
    struct lys_module *trg;
    const char *str;
    int rc;
    int ret = 0;

    str = lydict_insert_zc(module->ctx, value);
    trg = (submodule) ? (struct lys_module *)submodule : module;
    rc = lyp_check_include(trg, str, inc, unres);
    if (!rc) {
        /* success, copy the filled data into the final array */
        memcpy(&trg->inc[trg->inc_size], inc, sizeof *inc);
        trg->inc_size++;
    } else if (rc == -1) {
        ret = -1;
    }

    lydict_remove(module->ctx, str);
    return ret;
}

int
yang_use_extension(struct lys_module *module, struct lys_node *data_node, void *actual, char *value)
{
    char *prefix;
    char *identif;
    const char *ns = NULL;
    int i;

    /* check to the same pointer */
    if (data_node != actual) {
        return EXIT_SUCCESS;
    }

    prefix = strdup(value);
    if (!prefix) {
        LOGMEM;
        goto error;
    }
    /* find prefix anf identificator*/
    identif = strchr(prefix, ':');
    if (!identif) {
        LOGVAL(LYE_INSTMT, LY_VLOG_NONE, NULL, prefix);
        LOGVAL(LYE_SPEC, LY_VLOG_NONE, NULL, "The extension must have prefix.");
        goto error;
    }
    *identif = '\0';
    identif++;

    for(i = 0; i < module->imp_size; ++i) {
        if (!strcmp(module->imp[i].prefix, prefix)) {
            ns = module->imp[i].module->ns;
            break;
        }
    }
    if (!ns && !strcmp(module->prefix, prefix)) {
        ns = (module->type) ? ((struct lys_submodule *)module)->belongsto->ns : module->ns;
    }
    free(prefix);
    return EXIT_SUCCESS;

error:
    free(prefix);
    return EXIT_FAILURE;
}

int
store_flags(struct lys_node *node, uint8_t flags, int config_opt)
{
    struct lys_node *elem;

    node->flags |= (config_opt == CONFIG_IGNORE) ? flags & (~(LYS_CONFIG_MASK | LYS_CONFIG_SET)): flags;
    if (config_opt == CONFIG_INHERIT_ENABLE) {
        if (!(node->flags & LYS_CONFIG_MASK)) {
            /* get config flag from parent */
            if (node->parent) {
                node->flags |= node->parent->flags & LYS_CONFIG_MASK;
            } else {
                /* default config is true */
                node->flags |= LYS_CONFIG_W;
            }
        } else {
            /* do we even care about config flags? */
            for (elem = node; elem && !(elem->nodetype & (LYS_NOTIF | LYS_INPUT | LYS_OUTPUT | LYS_RPC)); elem = elem->parent);

            if (!elem && (node->flags & LYS_CONFIG_W) && node->parent && (node->parent->flags & LYS_CONFIG_R)) {
                LOGVAL(LYE_INARG, LY_VLOG_LYS, node, "true", "config");
                LOGVAL(LYE_SPEC, LY_VLOG_PREV, NULL, "State nodes cannot have configuration nodes as children.");
                return EXIT_FAILURE;
            }
        }
    }

    return EXIT_SUCCESS;
}

static int
yang_parse(struct lys_module *module, struct lys_submodule *submodule, struct unres_schema *unres, const char *data,
           unsigned int size, struct lys_array_size *size_arrays, int type_read)
{
    YY_BUFFER_STATE bp;
    yyscan_t scanner = NULL;
    int ret = EXIT_SUCCESS;

    yylex_init(&scanner);
    bp = yy_scan_buffer((char *)data, size, scanner);
    yy_switch_to_buffer(bp, scanner);
    if (yyparse(scanner, module, submodule, unres, size_arrays, type_read)) {
        ret = EXIT_FAILURE;
    }
    yy_delete_buffer(bp, scanner);
    yylex_destroy(scanner);
    return ret;
}

int
yang_parse_mem(struct lys_module *module, struct lys_submodule *submodule, struct unres_schema *unres, const char *data, unsigned int size_data)
{
    struct lys_array_size *size_arrays=NULL;
    unsigned int size;
    int ret;

    size_arrays = calloc(1, sizeof *size_arrays);
    if (!size_arrays) {
        LOGMEM;
        return EXIT_FAILURE;
    }
    size = (size_data) ? size_data : strlen(data) + 2;
    ret = yang_parse(module, submodule, unres, data, size, size_arrays, LY_READ_ONLY_SIZE);
    if (!ret) {
        ret = yang_parse(module, submodule, unres, data, size, size_arrays, LY_READ_ALL);
    }
    free(size_arrays->node);
    free(size_arrays);
    return ret;
}

struct lys_module *
yang_read_module(struct ly_ctx *ctx, const char* data, unsigned int size, const char *revision, int implement)
{

    struct lys_module *module = NULL;
    struct unres_schema *unres = NULL;

    unres = calloc(1, sizeof *unres);
    if (!unres) {
        LOGMEM;
        goto error;
    }

    module = calloc(1, sizeof *module);
    if (!module) {
        LOGMEM;
        goto error;
    }

    /* initiale module */
    module->ctx = ctx;
    module->type = 0;
    module->implemented = (implement ? 1 : 0);

    if (yang_parse_mem(module, NULL, unres, data, size)) {
        goto error;
    }

    if (module && unres->count && resolve_unres_schema(module, unres)) {
        goto error;
    }

    if (revision) {
        /* check revision of the parsed model */
        if (!module->rev_size || strcmp(revision, module->rev[0].date)) {
            LOGVRB("Module \"%s\" parsed with the wrong revision (\"%s\" instead \"%s\").",
                   module->name, module->rev[0].date, revision);
            goto error;
        }
    }

<<<<<<< HEAD
=======
    /* check correctness of includes */
    if (lyp_check_include_missing(module)) {
        goto error;
    }

    tmp_module = module;
>>>>>>> d6988373
    if (lyp_ctx_add_module(&module)) {
        goto error;
    }

    if (module->deviation_size && !module->implemented) {
        LOGVRB("Module \"%s\" includes deviations, changing its conformance to \"implement\".", module->name);
        /* deviations always causes target to be made implemented,
         * but augents and leafrefs not, so we have to apply them now */
        if (lys_set_implemented(module)) {
            goto error;
        }
    }

    unres_schema_free(NULL, &unres);
    LOGVRB("Module \"%s\" successfully parsed.", module->name);
    return module;

error:
    /* cleanup */
    unres_schema_free(module, &unres);
    if (!module || !module->name) {
        free(module);
        if (ly_vecode != LYVE_SUBMODULE) {
            LOGERR(ly_errno, "Module parsing failed.");
        }
        return NULL;
    }

    LOGERR(ly_errno, "Module \"%s\" parsing failed.", module->name);

    lys_sub_module_remove_devs_augs(module);
    lys_free(module, NULL, 1);
    return NULL;
}

struct lys_submodule *
yang_read_submodule(struct lys_module *module, const char *data, unsigned int size, struct unres_schema *unres)
{
    struct lys_submodule *submodule;

    submodule = calloc(1, sizeof *submodule);
    if (!submodule) {
        LOGMEM;
        goto error;
    }

    submodule->ctx = module->ctx;
    submodule->type = 1;
    submodule->belongsto = module;

    if (yang_parse_mem(module, submodule, unres, data, size)) {
        goto error;
    }

    LOGVRB("Submodule \"%s\" successfully parsed.", submodule->name);
    return submodule;

error:
    /* cleanup */
    unres_schema_free((struct lys_module *)submodule, &unres);

    if (!submodule || !submodule->name) {
        free(submodule);
        LOGERR(ly_errno, "Submodule parsing failed.");
        return NULL;
    }

    LOGERR(ly_errno, "Submodule \"%s\" parsing failed.", submodule->name);

    lys_sub_module_remove_devs_augs((struct lys_module *)submodule);
    lys_submodule_module_data_free(submodule);
    lys_submodule_free(submodule, NULL);
    return NULL;
}

static int
read_indent(const char *input, int indent, int size, int in_index, int *out_index, char *output)
{
    int k = 0, j;

    while (in_index < size) {
        if (input[in_index] == ' ') {
            k++;
        } else if (input[in_index] == '\t') {
            /* RFC 6020 6.1.3 tab character is treated as 8 space characters */
            k += 8;
        } else  if (input[in_index] == '\\' && input[in_index + 1] == 't') {
            /* RFC 6020 6.1.3 tab character is treated as 8 space characters */
            k += 8;
            ++in_index;
        } else {
            break;
        }
        ++in_index;
        if (k >= indent) {
            for (j = k - indent; j > 0; --j) {
                output[*out_index] = ' ';
                if (j > 1) {
                    ++(*out_index);
                }
            }
            break;
        }
    }
    return in_index - 1;
}

char *
yang_read_string(const char *input, char *output, int size, int offset, int indent) {
    int i = 0, out_index = offset, space = 0;

    while (i < size) {
        switch (input[i]) {
        case '\n':
            out_index -= space;
            output[out_index] = '\n';
            space = 0;
            i = read_indent(input, indent, size, i + 1, &out_index, output);
            break;
        case ' ':
        case '\t':
            output[out_index] = input[i];
            ++space;
            break;
        case '\\':
            if (input[i + 1] == 'n') {
                out_index -= space;
                output[out_index] = '\n';
                space = 0;
                i = read_indent(input, indent, size, i + 2, &out_index, output);
            } else if (input[i + 1] == 't') {
                output[out_index] = '\t';
                ++i;
                ++space;
            } else if (input[i + 1] == '\\') {
                output[out_index] = '\\';
                ++i;
            } else if ((i + 1) != size && input[i + 1] == '"') {
                output[out_index] = '"';
                ++i;
            } else {
                /* backslash must not be followed by any other character */
                LOGVAL(LYE_INSTMT, LY_VLOG_NONE, NULL, input);
                return NULL;
            }
            break;
        default:
            output[out_index] = input[i];
            space = 0;
            break;
        }
        ++i;
        ++out_index;
    }
    output[out_index] = '\0';
    if (size != out_index) {
        output = realloc(output, out_index + 1);
        if (!output) {
            LOGMEM;
            return NULL;
        }
    }
    return output;
}<|MERGE_RESOLUTION|>--- conflicted
+++ resolved
@@ -2701,15 +2701,11 @@
         }
     }
 
-<<<<<<< HEAD
-=======
     /* check correctness of includes */
     if (lyp_check_include_missing(module)) {
         goto error;
     }
 
-    tmp_module = module;
->>>>>>> d6988373
     if (lyp_ctx_add_module(&module)) {
         goto error;
     }
