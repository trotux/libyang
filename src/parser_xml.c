--- conflicted
+++ resolved
@@ -766,12 +766,9 @@
 {
     struct lyd_node *result = NULL, *diter;
     struct lys_node *schema = NULL, *siter;
-<<<<<<< HEAD
     struct lys_node *cs, *ch;
     struct lyxml_attr *attr;
-=======
     struct lyxml_elem *prev_xml;
->>>>>>> 9b9e4a0d
     int i, havechildren;
 
     if (!xml) {
@@ -937,12 +934,8 @@
                 break;
             }
         }
-<<<<<<< HEAD
     } else if (schema->nodetype == LYS_ANYXML && !(options & LYD_OPT_FILTER)) {
-=======
-    } else if (schema->nodetype == LYS_ANYXML) {
         prev_xml = xml->prev;
->>>>>>> 9b9e4a0d
         ((struct lyd_node_anyxml *)result)->value = xml;
         lyxml_unlink_elem(ctx, xml, 1);
         /* pretend we're processing previous element,
