/**
 * @file resolve.c
 * @author Michal Vasko <mvasko@cesnet.cz>
 * @brief libyang resolve functions
 *
 * Copyright (c) 2015 - 2018 CESNET, z.s.p.o.
 *
 * This source code is licensed under BSD 3-Clause License (the "License").
 * You may not use this file except in compliance with the License.
 * You may obtain a copy of the License at
 *
 *     https://opensource.org/licenses/BSD-3-Clause
 */

#define _GNU_SOURCE

#include <stdlib.h>
#include <assert.h>
#include <string.h>
#include <ctype.h>
#include <limits.h>

#include "libyang.h"
#include "resolve.h"
#include "common.h"
#include "xpath.h"
#include "parser.h"
#include "parser_yang.h"
#include "xml_internal.h"
#include "hash_table.h"
#include "tree_internal.h"
#include "extensions.h"

int
parse_range_dec64(const char **str_num, uint8_t dig, int64_t *num)
{
    const char *ptr;
    int minus = 0;
    int64_t ret = 0, prev_ret;
    int8_t str_exp, str_dig = -1, trailing_zeros = 0;

    ptr = *str_num;

    if (ptr[0] == '-') {
        minus = 1;
        ++ptr;
    } else if (ptr[0] == '+') {
        ++ptr;
    }

    if (!isdigit(ptr[0])) {
        /* there must be at least one */
        return 1;
    }

    for (str_exp = 0; isdigit(ptr[0]) || ((ptr[0] == '.') && (str_dig < 0)); ++ptr) {
        if (str_exp > 18) {
            return 1;
        }

        if (ptr[0] == '.') {
            if (ptr[1] == '.') {
                /* it's the next interval */
                break;
            }
            ++str_dig;
        } else {
            prev_ret = ret;
            if (minus) {
                ret = ret * 10 - (ptr[0] - '0');
                if (ret > prev_ret) {
                    return 1;
                }
            } else {
                ret = ret * 10 + (ptr[0] - '0');
                if (ret < prev_ret) {
                    return 1;
                }
            }
            if (str_dig > -1) {
                ++str_dig;
                if (ptr[0] == '0') {
                    /* possibly trailing zero */
                    trailing_zeros++;
                } else {
                    trailing_zeros = 0;
                }
            }
            ++str_exp;
        }
    }
    if (str_dig == 0) {
        /* no digits after '.' */
        return 1;
    } else if (str_dig == -1) {
        /* there are 0 numbers after the floating point */
        str_dig = 0;
    }
    /* remove trailing zeros */
    if (trailing_zeros) {
        str_dig -= trailing_zeros;
        str_exp -= trailing_zeros;
        ret = ret / dec_pow(trailing_zeros);
    }

    /* it's parsed, now adjust the number based on fraction-digits, if needed */
    if (str_dig < dig) {
        if ((str_exp - 1) + (dig - str_dig) > 18) {
            return 1;
        }
        prev_ret = ret;
        ret *= dec_pow(dig - str_dig);
        if ((minus && (ret > prev_ret)) || (!minus && (ret < prev_ret))) {
            return 1;
        }

    }
    if (str_dig > dig) {
        return 1;
    }

    *str_num = ptr;
    *num = ret;

    return 0;
}

/**
 * @brief Parse an identifier.
 *
 * ;; An identifier MUST NOT start with (('X'|'x') ('M'|'m') ('L'|'l'))
 * identifier          = (ALPHA / "_")
 *                       *(ALPHA / DIGIT / "_" / "-" / ".")
 *
 * @param[in] id Identifier to use.
 *
 * @return Number of characters successfully parsed.
 */
unsigned int
parse_identifier(const char *id)
{
    unsigned int parsed = 0;

    assert(id);

    if (!isalpha(id[0]) && (id[0] != '_')) {
        return -parsed;
    }

    ++parsed;
    ++id;

    while (isalnum(id[0]) || (id[0] == '_') || (id[0] == '-') || (id[0] == '.')) {
        ++parsed;
        ++id;
    }

    return parsed;
}

/**
 * @brief Parse a node-identifier.
 *
 * node-identifier     = [module-name ":"] identifier
 *
 * @param[in] id Identifier to use.
 * @param[out] mod_name Points to the module name, NULL if there is not any.
 * @param[out] mod_name_len Length of the module name, 0 if there is not any.
 * @param[out] name Points to the node name.
 * @param[out] nam_len Length of the node name.
 * @param[out] all_desc Whether the path starts with '/', only supported in extended paths.
 * @param[in] extended Whether to accept an extended path (support for [prefix:]*, /[prefix:]*, /[prefix:]., prefix:#identifier).
 *
 * @return Number of characters successfully parsed,
 *         positive on success, negative on failure.
 */
static int
parse_node_identifier(const char *id, const char **mod_name, int *mod_name_len, const char **name, int *nam_len,
                      int *all_desc, int extended)
{
    int parsed = 0, ret, all_desc_local = 0;

    assert(id);
    assert((mod_name && mod_name_len) || (!mod_name && !mod_name_len));
    assert((name && nam_len) || (!name && !nam_len));

    if (mod_name) {
        *mod_name = NULL;
        *mod_name_len = 0;
    }
    if (name) {
        *name = NULL;
        *nam_len = 0;
    }

    if (extended) {
        /* try to parse only the extended expressions */
        if (id[parsed] == '/') {
            if (all_desc) {
                *all_desc = 1;
            }
            all_desc_local = 1;
        } else {
            if (all_desc) {
                *all_desc = 0;
            }
        }

        /* is there a prefix? */
        ret = parse_identifier(id + all_desc_local);
        if (ret > 0) {
            if (id[all_desc_local + ret] != ':') {
                /* this is not a prefix, so not an extended id */
                goto standard_id;
            }

            if (mod_name) {
                *mod_name = id + all_desc_local;
                *mod_name_len = ret;
            }

            /* "/" and ":" */
            ret += all_desc_local + 1;
        } else {
            ret = all_desc_local;
        }

        /* parse either "*" or "." */
        if (*(id + ret) == '*') {
            if (name) {
                *name = id + ret;
                *nam_len = 1;
            }
            ++ret;

            return ret;
        } else if (*(id + ret) == '.') {
            if (!all_desc_local) {
                /* /. is redundant expression, we do not accept it */
                return -ret;
            }

            if (name) {
                *name = id + ret;
                *nam_len = 1;
            }
            ++ret;

            return ret;
        } else if (*(id + ret) == '#') {
            if (all_desc_local || !ret) {
                /* no prefix */
                return 0;
            }
            parsed = ret + 1;
            if ((ret = parse_identifier(id + parsed)) < 1) {
                return -parsed + ret;
            }
            *name = id + parsed - 1;
            *nam_len = ret + 1;
            return parsed + ret;
        }
        /* else a standard id, parse it all again */
    }

standard_id:
    if ((ret = parse_identifier(id)) < 1) {
        return ret;
    }

    if (mod_name) {
        *mod_name = id;
        *mod_name_len = ret;
    }

    parsed += ret;
    id += ret;

    /* there is prefix */
    if (id[0] == ':') {
        ++parsed;
        ++id;

    /* there isn't */
    } else {
        if (name && mod_name) {
            *name = *mod_name;
        }
        if (mod_name) {
            *mod_name = NULL;
        }

        if (nam_len && mod_name_len) {
            *nam_len = *mod_name_len;
        }
        if (mod_name_len) {
            *mod_name_len = 0;
        }

        return parsed;
    }

    /* identifier (node name) */
    if ((ret = parse_identifier(id)) < 1) {
        return -parsed+ret;
    }

    if (name) {
        *name = id;
        *nam_len = ret;
    }

    return parsed+ret;
}

/**
 * @brief Parse a path-predicate (leafref).
 *
 * path-predicate      = "[" *WSP path-equality-expr *WSP "]"
 * path-equality-expr  = node-identifier *WSP "=" *WSP path-key-expr
 *
 * @param[in] id Identifier to use.
 * @param[out] prefix Points to the prefix, NULL if there is not any.
 * @param[out] pref_len Length of the prefix, 0 if there is not any.
 * @param[out] name Points to the node name.
 * @param[out] nam_len Length of the node name.
 * @param[out] path_key_expr Points to the path-key-expr.
 * @param[out] pke_len Length of the path-key-expr.
 * @param[out] has_predicate Flag to mark whether there is another predicate following.
 *
 * @return Number of characters successfully parsed,
 *         positive on success, negative on failure.
 */
static int
parse_path_predicate(const char *id, const char **prefix, int *pref_len, const char **name, int *nam_len,
                     const char **path_key_expr, int *pke_len, int *has_predicate)
{
    const char *ptr;
    int parsed = 0, ret;

    assert(id);
    if (prefix) {
        *prefix = NULL;
    }
    if (pref_len) {
        *pref_len = 0;
    }
    if (name) {
        *name = NULL;
    }
    if (nam_len) {
        *nam_len = 0;
    }
    if (path_key_expr) {
        *path_key_expr = NULL;
    }
    if (pke_len) {
        *pke_len = 0;
    }
    if (has_predicate) {
        *has_predicate = 0;
    }

    if (id[0] != '[') {
        return -parsed;
    }

    ++parsed;
    ++id;

    while (isspace(id[0])) {
        ++parsed;
        ++id;
    }

    if ((ret = parse_node_identifier(id, prefix, pref_len, name, nam_len, NULL, 0)) < 1) {
        return -parsed+ret;
    }

    parsed += ret;
    id += ret;

    while (isspace(id[0])) {
        ++parsed;
        ++id;
    }

    if (id[0] != '=') {
        return -parsed;
    }

    ++parsed;
    ++id;

    while (isspace(id[0])) {
        ++parsed;
        ++id;
    }

    if ((ptr = strchr(id, ']')) == NULL) {
        return -parsed;
    }

    --ptr;
    while (isspace(ptr[0])) {
        --ptr;
    }
    ++ptr;

    ret = ptr-id;
    if (path_key_expr) {
        *path_key_expr = id;
    }
    if (pke_len) {
        *pke_len = ret;
    }

    parsed += ret;
    id += ret;

    while (isspace(id[0])) {
        ++parsed;
        ++id;
    }

    assert(id[0] == ']');

    if (id[1] == '[') {
        *has_predicate = 1;
    }

    return parsed+1;
}

/**
 * @brief Parse a path-key-expr (leafref). First call parses "current()", all
 *        the ".." and the first node-identifier, other calls parse a single
 *        node-identifier each.
 *
 * path-key-expr       = current-function-invocation *WSP "/" *WSP
 *                       rel-path-keyexpr
 * rel-path-keyexpr    = 1*(".." *WSP "/" *WSP)
 *                       *(node-identifier *WSP "/" *WSP)
 *                       node-identifier
 *
 * @param[in] id Identifier to use.
 * @param[out] prefix Points to the prefix, NULL if there is not any.
 * @param[out] pref_len Length of the prefix, 0 if there is not any.
 * @param[out] name Points to the node name.
 * @param[out] nam_len Length of the node name.
 * @param[out] parent_times Number of ".." in the path. Must be 0 on the first call,
 *                          must not be changed between consecutive calls.
 * @return Number of characters successfully parsed,
 *         positive on success, negative on failure.
 */
static int
parse_path_key_expr(const char *id, const char **prefix, int *pref_len, const char **name, int *nam_len,
                    int *parent_times)
{
    int parsed = 0, ret, par_times = 0;

    assert(id);
    assert(parent_times);
    if (prefix) {
        *prefix = NULL;
    }
    if (pref_len) {
        *pref_len = 0;
    }
    if (name) {
        *name = NULL;
    }
    if (nam_len) {
        *nam_len = 0;
    }

    if (!*parent_times) {
        /* current-function-invocation *WSP "/" *WSP rel-path-keyexpr */
        if (strncmp(id, "current()", 9)) {
            return -parsed;
        }

        parsed += 9;
        id += 9;

        while (isspace(id[0])) {
            ++parsed;
            ++id;
        }

        if (id[0] != '/') {
            return -parsed;
        }

        ++parsed;
        ++id;

        while (isspace(id[0])) {
            ++parsed;
            ++id;
        }

        /* rel-path-keyexpr */
        if (strncmp(id, "..", 2)) {
            return -parsed;
        }
        ++par_times;

        parsed += 2;
        id += 2;

        while (isspace(id[0])) {
            ++parsed;
            ++id;
        }
    }

    /* 1*(".." *WSP "/" *WSP) *(node-identifier *WSP "/" *WSP) node-identifier
     *
     * first parent reference with whitespaces already parsed
     */
    if (id[0] != '/') {
        return -parsed;
    }

    ++parsed;
    ++id;

    while (isspace(id[0])) {
        ++parsed;
        ++id;
    }

    while (!strncmp(id, "..", 2) && !*parent_times) {
        ++par_times;

        parsed += 2;
        id += 2;

        while (isspace(id[0])) {
            ++parsed;
            ++id;
        }

        if (id[0] != '/') {
            return -parsed;
        }

        ++parsed;
        ++id;

        while (isspace(id[0])) {
            ++parsed;
            ++id;
        }
    }

    if (!*parent_times) {
        *parent_times = par_times;
    }

    /* all parent references must be parsed at this point */
    if ((ret = parse_node_identifier(id, prefix, pref_len, name, nam_len, NULL, 0)) < 1) {
        return -parsed + ret;
    }

    parsed += ret;
    id += ret;

    return parsed;
}

/**
 * @brief Parse path-arg (leafref).
 *
 * path-arg            = absolute-path / relative-path
 * absolute-path       = 1*("/" (node-identifier *path-predicate))
 * relative-path       = 1*(".." "/") descendant-path
 *
 * @param[in] mod Module of the context node to get correct prefix in case it is not explicitly specified
 * @param[in] id Identifier to use.
 * @param[out] prefix Points to the prefix, NULL if there is not any.
 * @param[out] pref_len Length of the prefix, 0 if there is not any.
 * @param[out] name Points to the node name.
 * @param[out] nam_len Length of the node name.
 * @param[out] parent_times Number of ".." in the path. Must be 0 on the first call,
 *                          must not be changed between consecutive calls. -1 if the
 *                          path is relative.
 * @param[out] has_predicate Flag to mark whether there is a predicate specified.
 *
 * @return Number of characters successfully parsed,
 *         positive on success, negative on failure.
 */
static int
parse_path_arg(const struct lys_module *mod, const char *id, const char **prefix, int *pref_len,
               const char **name, int *nam_len, int *parent_times, int *has_predicate)
{
    int parsed = 0, ret, par_times = 0;

    assert(id);
    assert(parent_times);
    if (prefix) {
        *prefix = NULL;
    }
    if (pref_len) {
        *pref_len = 0;
    }
    if (name) {
        *name = NULL;
    }
    if (nam_len) {
        *nam_len = 0;
    }
    if (has_predicate) {
        *has_predicate = 0;
    }

    if (!*parent_times && !strncmp(id, "..", 2)) {
        ++par_times;

        parsed += 2;
        id += 2;

        while (!strncmp(id, "/..", 3)) {
            ++par_times;

            parsed += 3;
            id += 3;
        }
    }

    if (!*parent_times) {
        if (par_times) {
            *parent_times = par_times;
        } else {
            *parent_times = -1;
        }
    }

    if (id[0] != '/') {
        return -parsed;
    }

    /* skip '/' */
    ++parsed;
    ++id;

    /* node-identifier ([prefix:]identifier) */
    if ((ret = parse_node_identifier(id, prefix, pref_len, name, nam_len, NULL, 0)) < 1) {
        return -parsed - ret;
    }
    if (prefix && !(*prefix)) {
        /* actually we always need prefix even it is not specified */
        *prefix = lys_main_module(mod)->name;
        *pref_len = strlen(*prefix);
    }

    parsed += ret;
    id += ret;

    /* there is no predicate */
    if ((id[0] == '/') || !id[0]) {
        return parsed;
    } else if (id[0] != '[') {
        return -parsed;
    }

    if (has_predicate) {
        *has_predicate = 1;
    }

    return parsed;
}

/**
 * @brief Parse instance-identifier in JSON data format. That means that prefixes
 *        are actually model names.
 *
 * instance-identifier = 1*("/" (node-identifier *predicate))
 *
 * @param[in] id Identifier to use.
 * @param[out] model Points to the model name.
 * @param[out] mod_len Length of the model name.
 * @param[out] name Points to the node name.
 * @param[out] nam_len Length of the node name.
 * @param[out] has_predicate Flag to mark whether there is a predicate specified.
 *
 * @return Number of characters successfully parsed,
 *         positive on success, negative on failure.
 */
static int
parse_instance_identifier(const char *id, const char **model, int *mod_len, const char **name, int *nam_len,
                          int *has_predicate)
{
    int parsed = 0, ret;

    assert(id && model && mod_len && name && nam_len);

    if (has_predicate) {
        *has_predicate = 0;
    }

    if (id[0] != '/') {
        return -parsed;
    }

    ++parsed;
    ++id;

    if ((ret = parse_identifier(id)) < 1) {
        return ret;
    }

    *name = id;
    *nam_len = ret;

    parsed += ret;
    id += ret;

    if (id[0] == ':') {
        /* we have prefix */
        *model = *name;
        *mod_len = *nam_len;

        ++parsed;
        ++id;

        if ((ret = parse_identifier(id)) < 1) {
            return ret;
        }

        *name = id;
        *nam_len = ret;

        parsed += ret;
        id += ret;
    }

    if (id[0] == '[' && has_predicate) {
        *has_predicate = 1;
    }

    return parsed;
}

/**
 * @brief Parse predicate (instance-identifier) in JSON data format. That means that prefixes
 *        (which are mandatory) are actually model names.
 *
 * predicate           = "[" *WSP (predicate-expr / pos) *WSP "]"
 * predicate-expr      = (node-identifier / ".") *WSP "=" *WSP
 *                       ((DQUOTE string DQUOTE) /
 *                        (SQUOTE string SQUOTE))
 * pos                 = non-negative-integer-value
 *
 * @param[in] id Identifier to use.
 * @param[out] model Points to the model name.
 * @param[out] mod_len Length of the model name.
 * @param[out] name Points to the node name. Can be identifier (from node-identifier), "." or pos.
 * @param[out] nam_len Length of the node name.
 * @param[out] value Value the node-identifier must have (string from the grammar),
 *                   NULL if there is not any.
 * @param[out] val_len Length of the value, 0 if there is not any.
 * @param[out] has_predicate Flag to mark whether there is a predicate specified.
 *
 * @return Number of characters successfully parsed,
 *         positive on success, negative on failure.
 */
static int
parse_predicate(const char *id, const char **model, int *mod_len, const char **name, int *nam_len,
                const char **value, int *val_len, int *has_predicate)
{
    const char *ptr;
    int parsed = 0, ret;
    char quote;

    assert(id);
    if (model) {
        assert(mod_len);
        *model = NULL;
        *mod_len = 0;
    }
    if (name) {
        assert(nam_len);
        *name = NULL;
        *nam_len = 0;
    }
    if (value) {
        assert(val_len);
        *value = NULL;
        *val_len = 0;
    }
    if (has_predicate) {
        *has_predicate = 0;
    }

    if (id[0] != '[') {
        return -parsed;
    }

    ++parsed;
    ++id;

    while (isspace(id[0])) {
        ++parsed;
        ++id;
    }

    /* pos */
    if (isdigit(id[0])) {
        if (name) {
            *name = id;
        }

        if (id[0] == '0') {
            return -parsed;
        }

        while (isdigit(id[0])) {
            ++parsed;
            ++id;
        }

        if (nam_len) {
            *nam_len = id-(*name);
        }

    /* "." or node-identifier */
    } else {
        if (id[0] == '.') {
            if (name) {
                *name = id;
            }
            if (nam_len) {
                *nam_len = 1;
            }

            ++parsed;
            ++id;

        } else {
            if ((ret = parse_node_identifier(id, model, mod_len, name, nam_len, NULL, 0)) < 1) {
                return -parsed + ret;
            }

            parsed += ret;
            id += ret;
        }

        while (isspace(id[0])) {
            ++parsed;
            ++id;
        }

        if (id[0] != '=') {
            return -parsed;
        }

        ++parsed;
        ++id;

        while (isspace(id[0])) {
            ++parsed;
            ++id;
        }

        /* ((DQUOTE string DQUOTE) / (SQUOTE string SQUOTE)) */
        if ((id[0] == '\"') || (id[0] == '\'')) {
            quote = id[0];

            ++parsed;
            ++id;

            if ((ptr = strchr(id, quote)) == NULL) {
                return -parsed;
            }
            ret = ptr - id;

            if (value) {
                *value = id;
            }
            if (val_len) {
                *val_len = ret;
            }

            parsed += ret + 1;
            id += ret + 1;
        } else {
            return -parsed;
        }
    }

    while (isspace(id[0])) {
        ++parsed;
        ++id;
    }

    if (id[0] != ']') {
        return -parsed;
    }

    ++parsed;
    ++id;

    if ((id[0] == '[') && has_predicate) {
        *has_predicate = 1;
    }

    return parsed;
}

/**
 * @brief Parse schema-nodeid.
 *
 * schema-nodeid       = absolute-schema-nodeid /
 *                       descendant-schema-nodeid
 * absolute-schema-nodeid = 1*("/" node-identifier)
 * descendant-schema-nodeid = ["." "/"]
 *                       node-identifier
 *                       absolute-schema-nodeid
 *
 * @param[in] id Identifier to use.
 * @param[out] mod_name Points to the module name, NULL if there is not any.
 * @param[out] mod_name_len Length of the module name, 0 if there is not any.
 * @param[out] name Points to the node name.
 * @param[out] nam_len Length of the node name.
 * @param[out] is_relative Flag to mark whether the nodeid is absolute or descendant. Must be -1
 *                         on the first call, must not be changed between consecutive calls.
 * @param[out] has_predicate Flag to mark whether there is a predicate specified. It cannot be
 *                           based on the grammar, in those cases use NULL.
 * @param[in] extended Whether to accept an extended path (support for /[prefix:]*, //[prefix:]*, //[prefix:].).
 *
 * @return Number of characters successfully parsed,
 *         positive on success, negative on failure.
 */
int
parse_schema_nodeid(const char *id, const char **mod_name, int *mod_name_len, const char **name, int *nam_len,
                    int *is_relative, int *has_predicate, int *all_desc, int extended)
{
    int parsed = 0, ret;

    assert(id);
    assert(is_relative);

    if (has_predicate) {
        *has_predicate = 0;
    }

    if (id[0] != '/') {
        if (*is_relative != -1) {
            return -parsed;
        } else {
            *is_relative = 1;
        }
        if (!strncmp(id, "./", 2)) {
            parsed += 2;
            id += 2;
        }
    } else {
        if (*is_relative == -1) {
            *is_relative = 0;
        }
        ++parsed;
        ++id;
    }

    if ((ret = parse_node_identifier(id, mod_name, mod_name_len, name, nam_len, all_desc, extended)) < 1) {
        return -parsed + ret;
    }

    parsed += ret;
    id += ret;

    if ((id[0] == '[') && has_predicate) {
        *has_predicate = 1;
    }

    return parsed;
}

/**
 * @brief Parse schema predicate (special format internally used).
 *
 * predicate           = "[" *WSP predicate-expr *WSP "]"
 * predicate-expr      = "." / [prefix:]identifier / positive-integer / key-with-value
 * key-with-value      = identifier *WSP "=" *WSP
 *                       ((DQUOTE string DQUOTE) /
 *                        (SQUOTE string SQUOTE))
 *
 * @param[in] id Identifier to use.
 * @param[out] mod_name Points to the list key module name.
 * @param[out] mod_name_len Length of \p mod_name.
 * @param[out] name Points to the list key name.
 * @param[out] nam_len Length of \p name.
 * @param[out] value Points to the key value. If specified, key-with-value is expected.
 * @param[out] val_len Length of \p value.
 * @param[out] has_predicate Flag to mark whether there is another predicate specified.
 */
int
parse_schema_json_predicate(const char *id, const char **mod_name, int *mod_name_len, const char **name, int *nam_len,
                            const char **value, int *val_len, int *has_predicate)
{
    const char *ptr;
    int parsed = 0, ret;
    char quote;

    assert(id);
    if (mod_name) {
        *mod_name = NULL;
    }
    if (mod_name_len) {
        *mod_name_len = 0;
    }
    if (name) {
        *name = NULL;
    }
    if (nam_len) {
        *nam_len = 0;
    }
    if (value) {
        *value = NULL;
    }
    if (val_len) {
        *val_len = 0;
    }
    if (has_predicate) {
        *has_predicate = 0;
    }

    if (id[0] != '[') {
        return -parsed;
    }

    ++parsed;
    ++id;

    while (isspace(id[0])) {
        ++parsed;
        ++id;
    }

    /* identifier */
    if (id[0] == '.') {
        ret = 1;

        if (name) {
            *name = id;
        }
        if (nam_len) {
            *nam_len = ret;
        }
    } else if (isdigit(id[0])) {
        if (id[0] == '0') {
            return -parsed;
        }
        ret = 1;
        while (isdigit(id[ret])) {
            ++ret;
        }

        if (name) {
            *name = id;
        }
        if (nam_len) {
            *nam_len = ret;
        }
    } else if ((ret = parse_node_identifier(id, mod_name, mod_name_len, name, nam_len, NULL, 0)) < 1) {
        return -parsed + ret;
    }

    parsed += ret;
    id += ret;

    while (isspace(id[0])) {
        ++parsed;
        ++id;
    }

    /* there is value as well */
    if (id[0] == '=') {
        if (name && isdigit(**name)) {
            return -parsed;
        }

        ++parsed;
        ++id;

        while (isspace(id[0])) {
            ++parsed;
            ++id;
        }

        /* ((DQUOTE string DQUOTE) / (SQUOTE string SQUOTE)) */
        if ((id[0] == '\"') || (id[0] == '\'')) {
            quote = id[0];

            ++parsed;
            ++id;

            if ((ptr = strchr(id, quote)) == NULL) {
                return -parsed;
            }
            ret = ptr - id;

            if (value) {
                *value = id;
            }
            if (val_len) {
                *val_len = ret;
            }

            parsed += ret + 1;
            id += ret + 1;
        } else {
            return -parsed;
        }

        while (isspace(id[0])) {
            ++parsed;
            ++id;
        }
    }

    if (id[0] != ']') {
        return -parsed;
    }

    ++parsed;
    ++id;

    if ((id[0] == '[') && has_predicate) {
        *has_predicate = 1;
    }

    return parsed;
}

/**
 * @brief Resolve (find) a feature definition. Logs directly.
 *
 * @param[in] feat_name Feature name to resolve.
 * @param[in] len Length of \p feat_name.
 * @param[in] node Node with the if-feature expression.
 * @param[out] feature Pointer to be set to point to the feature definition, if feature not found
 * (return code 1), the pointer is untouched.
 *
 * @return 0 on success, 1 on forward reference, -1 on error.
 */
static int
resolve_feature(const char *feat_name, uint16_t len, const struct lys_node *node, struct lys_feature **feature)
{
    char *str;
    const char *mod_name, *name;
    int mod_name_len, nam_len, i, j;
    const struct lys_module *module;

    assert(feature);

    /* check prefix */
    if ((i = parse_node_identifier(feat_name, &mod_name, &mod_name_len, &name, &nam_len, NULL, 0)) < 1) {
        LOGVAL(node->module->ctx, LYE_INCHAR, LY_VLOG_NONE, NULL, feat_name[-i], &feat_name[-i]);
        return -1;
    }

    module = lyp_get_module(lys_node_module(node), NULL, 0, mod_name, mod_name_len, 0);
    if (!module) {
        /* identity refers unknown data model */
        LOGVAL(node->module->ctx, LYE_INMOD_LEN, LY_VLOG_NONE, NULL, mod_name_len, mod_name);
        return -1;
    }

    if (module != node->module && module == lys_node_module(node)) {
        /* first, try to search directly in submodule where the feature was mentioned */
        for (j = 0; j < node->module->features_size; j++) {
            if (!strncmp(name, node->module->features[j].name, nam_len) && !node->module->features[j].name[nam_len]) {
                /* check status */
                if (lyp_check_status(node->flags, lys_node_module(node), node->name, node->module->features[j].flags,
                                     node->module->features[j].module, node->module->features[j].name, NULL)) {
                    return -1;
                }
                *feature = &node->module->features[j];
                return 0;
            }
        }
    }

    /* search in the identified module ... */
    for (j = 0; j < module->features_size; j++) {
        if (!strncmp(name, module->features[j].name, nam_len) && !module->features[j].name[nam_len]) {
            /* check status */
            if (lyp_check_status(node->flags, lys_node_module(node), node->name, module->features[j].flags,
                                 module->features[j].module, module->features[j].name, NULL)) {
                return -1;
            }
            *feature = &module->features[j];
            return 0;
        }
    }
    /* ... and all its submodules */
    for (i = 0; i < module->inc_size && module->inc[i].submodule; i++) {
        for (j = 0; j < module->inc[i].submodule->features_size; j++) {
            if (!strncmp(name, module->inc[i].submodule->features[j].name, nam_len)
                    && !module->inc[i].submodule->features[j].name[nam_len]) {
                /* check status */
                if (lyp_check_status(node->flags, lys_node_module(node), node->name,
                                     module->inc[i].submodule->features[j].flags,
                                     module->inc[i].submodule->features[j].module,
                                     module->inc[i].submodule->features[j].name, NULL)) {
                    return -1;
                }
                *feature = &module->inc[i].submodule->features[j];
                return 0;
            }
        }
    }

    /* not found */
    str = strndup(feat_name, len);
    LOGVAL(node->module->ctx, LYE_INRESOLV, LY_VLOG_NONE, NULL, "feature", str);
    free(str);
    return 1;
}

/*
 * @return
 *  -  1 if enabled
 *  -  0 if disabled
 */
static int
resolve_feature_value(const struct lys_feature *feat)
{
    int i;

    for (i = 0; i < feat->iffeature_size; i++) {
        if (!resolve_iffeature(&feat->iffeature[i])) {
            return 0;
        }
    }

    return feat->flags & LYS_FENABLED ? 1 : 0;
}

static int
resolve_iffeature_recursive(struct lys_iffeature *expr, int *index_e, int *index_f)
{
    uint8_t op;
    int a, b;

    op = iff_getop(expr->expr, *index_e);
    (*index_e)++;

    switch (op) {
    case LYS_IFF_F:
        /* resolve feature */
        return resolve_feature_value(expr->features[(*index_f)++]);
    case LYS_IFF_NOT:
        /* invert result */
        return resolve_iffeature_recursive(expr, index_e, index_f) ? 0 : 1;
    case LYS_IFF_AND:
    case LYS_IFF_OR:
        a = resolve_iffeature_recursive(expr, index_e, index_f);
        b = resolve_iffeature_recursive(expr, index_e, index_f);
        if (op == LYS_IFF_AND) {
            return a && b;
        } else { /* LYS_IFF_OR */
            return a || b;
        }
    }

    return 0;
}

int
resolve_iffeature(struct lys_iffeature *expr)
{
    int index_e = 0, index_f = 0;

    if (expr->expr) {
        return resolve_iffeature_recursive(expr, &index_e, &index_f);
    }
    return 0;
}

struct iff_stack {
    int size;
    int index;     /* first empty item */
    uint8_t *stack;
};

static int
iff_stack_push(struct iff_stack *stack, uint8_t value)
{
    if (stack->index == stack->size) {
        stack->size += 4;
        stack->stack = ly_realloc(stack->stack, stack->size * sizeof *stack->stack);
        LY_CHECK_ERR_RETURN(!stack->stack, LOGMEM(NULL); stack->size = 0, EXIT_FAILURE);
    }

    stack->stack[stack->index++] = value;
    return EXIT_SUCCESS;
}

static uint8_t
iff_stack_pop(struct iff_stack *stack)
{
    stack->index--;
    return stack->stack[stack->index];
}

static void
iff_stack_clean(struct iff_stack *stack)
{
    stack->size = 0;
    free(stack->stack);
}

static void
iff_setop(uint8_t *list, uint8_t op, int pos)
{
    uint8_t *item;
    uint8_t mask = 3;

    assert(pos >= 0);
    assert(op <= 3); /* max 2 bits */

    item = &list[pos / 4];
    mask = mask << 2 * (pos % 4);
    *item = (*item) & ~mask;
    *item = (*item) | (op << 2 * (pos % 4));
}

uint8_t
iff_getop(uint8_t *list, int pos)
{
    uint8_t *item;
    uint8_t mask = 3, result;

    assert(pos >= 0);

    item = &list[pos / 4];
    result = (*item) & (mask << 2 * (pos % 4));
    return result >> 2 * (pos % 4);
}

#define LYS_IFF_LP 0x04 /* ( */
#define LYS_IFF_RP 0x08 /* ) */

/* internal structure for passing data for UNRES_IFFEAT */
struct unres_iffeat_data {
    struct lys_node *node;
    const char *fname;
    int infeature;
};

void
resolve_iffeature_getsizes(struct lys_iffeature *iffeat, unsigned int *expr_size, unsigned int *feat_size)
{
    unsigned int e = 0, f = 0, r = 0;
    uint8_t op;

    assert(iffeat);

    if (!iffeat->expr) {
        goto result;
    }

    do {
        op = iff_getop(iffeat->expr, e++);
        switch (op) {
        case LYS_IFF_NOT:
            if (!r) {
                r += 1;
            }
            break;
        case LYS_IFF_AND:
        case LYS_IFF_OR:
            if (!r) {
                r += 2;
            } else {
                r += 1;
            }
            break;
        case LYS_IFF_F:
            f++;
            if (r) {
                r--;
            }
            break;
        }
    } while(r);

result:
    if (expr_size) {
        *expr_size = e;
    }
    if (feat_size) {
        *feat_size = f;
    }
}

int
resolve_iffeature_compile(struct lys_iffeature *iffeat_expr, const char *value, struct lys_node *node,
                          int infeature, struct unres_schema *unres)
{
    const char *c = value;
    int r, rc = EXIT_FAILURE;
    int i, j, last_not, checkversion = 0;
    unsigned int f_size = 0, expr_size = 0, f_exp = 1;
    uint8_t op;
    struct iff_stack stack = {0, 0, NULL};
    struct unres_iffeat_data *iff_data;
    struct ly_ctx *ctx = node->module->ctx;

    assert(c);

    if (isspace(c[0])) {
        LOGVAL(ctx, LYE_INCHAR, LY_VLOG_NONE, NULL, c[0], c);
        return EXIT_FAILURE;
    }

    /* pre-parse the expression to get sizes for arrays, also do some syntax checks of the expression */
    for (i = j = last_not = 0; c[i]; i++) {
        if (c[i] == '(') {
            checkversion = 1;
            j++;
            continue;
        } else if (c[i] == ')') {
            j--;
            continue;
        } else if (isspace(c[i])) {
            continue;
        }

        if (!strncmp(&c[i], "not", r = 3) || !strncmp(&c[i], "and", r = 3) || !strncmp(&c[i], "or", r = 2)) {
            if (c[i + r] == '\0') {
                LOGVAL(ctx, LYE_INARG, LY_VLOG_NONE, NULL, value, "if-feature");
                return EXIT_FAILURE;
            } else if (!isspace(c[i + r])) {
                /* feature name starting with the not/and/or */
                last_not = 0;
                f_size++;
            } else if (c[i] == 'n') { /* not operation */
                if (last_not) {
                    /* double not */
                    expr_size = expr_size - 2;
                    last_not = 0;
                } else {
                    last_not = 1;
                }
            } else { /* and, or */
                f_exp++;
                /* not a not operation */
                last_not = 0;
            }
            i += r;
        } else {
            f_size++;
            last_not = 0;
        }
        expr_size++;

        while (!isspace(c[i])) {
            if (!c[i] || c[i] == ')') {
                i--;
                break;
            }
            i++;
        }
    }
    if (j || f_exp != f_size) {
        /* not matching count of ( and ) */
        LOGVAL(ctx, LYE_INARG, LY_VLOG_NONE, NULL, value, "if-feature");
        return EXIT_FAILURE;
    }

    if (checkversion || expr_size > 1) {
        /* check that we have 1.1 module */
        if (node->module->version != LYS_VERSION_1_1) {
            LOGVAL(ctx, LYE_INARG, LY_VLOG_NONE, NULL, value, "if-feature");
            LOGVAL(ctx, LYE_SPEC, LY_VLOG_NONE, NULL, "YANG 1.1 if-feature expression found in 1.0 module.");
            return EXIT_FAILURE;
        }
    }

    /* allocate the memory */
    iffeat_expr->expr = calloc((j = (expr_size / 4) + ((expr_size % 4) ? 1 : 0)), sizeof *iffeat_expr->expr);
    iffeat_expr->features = calloc(f_size, sizeof *iffeat_expr->features);
    stack.stack = malloc(expr_size * sizeof *stack.stack);
    LY_CHECK_ERR_GOTO(!stack.stack || !iffeat_expr->expr || !iffeat_expr->features, LOGMEM(ctx), error);
    stack.size = expr_size;
    f_size--; expr_size--; /* used as indexes from now */

    for (i--; i >= 0; i--) {
        if (c[i] == ')') {
            /* push it on stack */
            iff_stack_push(&stack, LYS_IFF_RP);
            continue;
        } else if (c[i] == '(') {
            /* pop from the stack into result all operators until ) */
            while((op = iff_stack_pop(&stack)) != LYS_IFF_RP) {
                iff_setop(iffeat_expr->expr, op, expr_size--);
            }
            continue;
        } else if (isspace(c[i])) {
            continue;
        }

        /* end operator or operand -> find beginning and get what is it */
        j = i + 1;
        while (i >= 0 && !isspace(c[i]) && c[i] != '(') {
            i--;
        }
        i++; /* get back by one step */

        if (!strncmp(&c[i], "not ", 4)) {
            if (stack.index && stack.stack[stack.index - 1] == LYS_IFF_NOT) {
                /* double not */
                iff_stack_pop(&stack);
            } else {
                /* not has the highest priority, so do not pop from the stack
                 * as in case of AND and OR */
                iff_stack_push(&stack, LYS_IFF_NOT);
            }
        } else if (!strncmp(&c[i], "and ", 4)) {
            /* as for OR - pop from the stack all operators with the same or higher
             * priority and store them to the result, then push the AND to the stack */
            while (stack.index && stack.stack[stack.index - 1] <= LYS_IFF_AND) {
                op = iff_stack_pop(&stack);
                iff_setop(iffeat_expr->expr, op, expr_size--);
            }
            iff_stack_push(&stack, LYS_IFF_AND);
        } else if (!strncmp(&c[i], "or ", 3)) {
            while (stack.index && stack.stack[stack.index - 1] <= LYS_IFF_OR) {
                op = iff_stack_pop(&stack);
                iff_setop(iffeat_expr->expr, op, expr_size--);
            }
            iff_stack_push(&stack, LYS_IFF_OR);
        } else {
            /* feature name, length is j - i */

            /* add it to the result */
            iff_setop(iffeat_expr->expr, LYS_IFF_F, expr_size--);

            /* now get the link to the feature definition. Since it can be
             * forward referenced, we have to keep the feature name in auxiliary
             * structure passed into unres */
            iff_data = malloc(sizeof *iff_data);
            LY_CHECK_ERR_GOTO(!iff_data, LOGMEM(ctx), error);
            iff_data->node = node;
            iff_data->fname = lydict_insert(node->module->ctx, &c[i], j - i);
            iff_data->infeature = infeature;
            r = unres_schema_add_node(node->module, unres, &iffeat_expr->features[f_size], UNRES_IFFEAT,
                                      (struct lys_node *)iff_data);
            f_size--;

            if (r == -1) {
                lydict_remove(node->module->ctx, iff_data->fname);
                free(iff_data);
                goto error;
            }
        }
    }
    while (stack.index) {
        op = iff_stack_pop(&stack);
        iff_setop(iffeat_expr->expr, op, expr_size--);
    }

    if (++expr_size || ++f_size) {
        /* not all expected operators and operands found */
        LOGVAL(ctx, LYE_INARG, LY_VLOG_NONE, NULL, value, "if-feature");
        rc = EXIT_FAILURE;
    } else {
        rc = EXIT_SUCCESS;
    }

error:
    /* cleanup */
    iff_stack_clean(&stack);

    return rc;
}

/**
 * @brief Resolve (find) a data node based on a schema-nodeid.
 *
 * Used for resolving unique statements - so id is expected to be relative and local (without reference to a different
 * module).
 *
 */
struct lyd_node *
resolve_data_descendant_schema_nodeid(const char *nodeid, struct lyd_node *start)
{
    char *str, *token, *p;
    struct lyd_node *result = NULL, *iter;
    const struct lys_node *schema = NULL;

    assert(nodeid && start);

    if (nodeid[0] == '/') {
        return NULL;
    }

    str = p = strdup(nodeid);
    LY_CHECK_ERR_RETURN(!str, LOGMEM(start->schema->module->ctx), NULL);

    while (p) {
        token = p;
        p = strchr(p, '/');
        if (p) {
            *p = '\0';
            p++;
        }

        if (p) {
            /* inner node */
            if (resolve_descendant_schema_nodeid(token, schema ? schema->child : start->schema,
                                                 LYS_CONTAINER | LYS_CHOICE | LYS_CASE | LYS_LEAF, 0, &schema)
                    || !schema) {
                result = NULL;
                break;
            }

            if (schema->nodetype & (LYS_CHOICE | LYS_CASE)) {
                continue;
            }
        } else {
            /* final node */
            if (resolve_descendant_schema_nodeid(token, schema ? schema->child : start->schema, LYS_LEAF, 0, &schema)
                    || !schema) {
                result = NULL;
                break;
            }
        }
        LY_TREE_FOR(result ? result->child : start, iter) {
            if (iter->schema == schema) {
                /* move in data tree according to returned schema */
                result = iter;
                break;
            }
        }
        if (!iter) {
            /* instance not found */
            result = NULL;
            break;
        }
    }
    free(str);

    return result;
}

int
schema_nodeid_siblingcheck(const struct lys_node *sibling, const struct lys_module *cur_module, const char *mod_name,
                           int mod_name_len, const char *name, int nam_len)
{
    const struct lys_module *prefix_mod;

    /* handle special names */
    if (name[0] == '*') {
        return 2;
    } else if (name[0] == '.') {
        return 3;
    }

    /* name check */
    if (strncmp(name, sibling->name, nam_len) || sibling->name[nam_len]) {
        return 1;
    }

    /* module check */
    if (mod_name) {
        prefix_mod = lyp_get_module(cur_module, NULL, 0, mod_name, mod_name_len, 0);
        if (!prefix_mod) {
            return -1;
        }
    } else {
        prefix_mod = cur_module;
    }
    if (prefix_mod != lys_node_module(sibling)) {
        return 1;
    }

    /* match */
    return 0;
}

/* keys do not have to be ordered and do not have to be all of them */
static int
resolve_extended_schema_nodeid_predicate(const char *nodeid, const struct lys_node *node,
                                         const struct lys_module *cur_module, int *nodeid_end)
{
    int mod_len, nam_len, has_predicate, r, i;
    const char *model, *name;
    struct lys_node_list *list;

    if (!(node->nodetype & (LYS_LIST | LYS_LEAFLIST))) {
        return 1;
    }

    list = (struct lys_node_list *)node;
    do {
        r = parse_schema_json_predicate(nodeid, &model, &mod_len, &name, &nam_len, NULL, NULL, &has_predicate);
        if (r < 1) {
            LOGVAL(cur_module->ctx, LYE_PATH_INCHAR, LY_VLOG_NONE, NULL, nodeid[r], &nodeid[r]);
            return -1;
        }
        nodeid += r;

        if (node->nodetype == LYS_LEAFLIST) {
            /* just check syntax */
            if (model || !name || (name[0] != '.') || has_predicate) {
                return 1;
            }
            break;
        } else {
            /* check the key */
            for (i = 0; i < list->keys_size; ++i) {
                if (strncmp(list->keys[i]->name, name, nam_len) || list->keys[i]->name[nam_len]) {
                    continue;
                }
                if (model) {
                    if (strncmp(lys_node_module((struct lys_node *)list->keys[i])->name, model, mod_len)
                            || lys_node_module((struct lys_node *)list->keys[i])->name[mod_len]) {
                        continue;
                    }
                } else {
                    if (lys_node_module((struct lys_node *)list->keys[i]) != cur_module) {
                        continue;
                    }
                }

                /* match */
                break;
            }

            if (i == list->keys_size) {
                return 1;
            }
        }
    } while (has_predicate);

    if (!nodeid[0]) {
        *nodeid_end = 1;
    }
    return 0;
}

/* start_parent - relative, module - absolute, -1 error (logged), EXIT_SUCCESS ok
 */
int
resolve_schema_nodeid(const char *nodeid, const struct lys_node *start_parent, const struct lys_module *cur_module,
                      struct ly_set **ret, int extended, int no_node_error)
{
    const char *name, *mod_name, *id, *backup_mod_name = NULL, *yang_data_name = NULL;
    const struct lys_node *sibling, *next, *elem;
    struct lys_node_augment *last_aug;
    int r, nam_len, mod_name_len = 0, is_relative = -1, all_desc, has_predicate, nodeid_end = 0;
    int yang_data_name_len, backup_mod_name_len = 0;
    /* resolved import module from the start module, it must match the next node-name-match sibling */
    const struct lys_module *start_mod, *aux_mod = NULL;
    char *str;
    struct ly_ctx *ctx;

    assert(nodeid && (start_parent || cur_module) && ret);
    *ret = NULL;

    if (!cur_module) {
        cur_module = lys_node_module(start_parent);
    }
    ctx = cur_module->ctx;
    id = nodeid;

    r = parse_schema_nodeid(id, &mod_name, &mod_name_len, &name, &nam_len, &is_relative, NULL, NULL, 1);
    if (r < 1) {
        LOGVAL(ctx, LYE_PATH_INCHAR, LY_VLOG_NONE, NULL, id[r], &id[r]);
        return -1;
    }

    if (name[0] == '#') {
        if (is_relative) {
            LOGVAL(ctx, LYE_PATH_INCHAR, LY_VLOG_NONE, NULL, '#', name);
            return -1;
        }
        yang_data_name = name + 1;
        yang_data_name_len = nam_len - 1;
        backup_mod_name = mod_name;
        backup_mod_name_len = mod_name_len;
        id += r;
    } else {
        is_relative = -1;
    }

    r = parse_schema_nodeid(id, &mod_name, &mod_name_len, &name, &nam_len, &is_relative, &has_predicate,
                            (extended ? &all_desc : NULL), extended);
    if (r < 1) {
        LOGVAL(ctx, LYE_PATH_INCHAR, LY_VLOG_NONE, NULL, id[r], &id[r]);
        return -1;
    }
    id += r;

    if (backup_mod_name) {
        mod_name = backup_mod_name;
        mod_name_len = backup_mod_name_len;
    }

    if (is_relative && !start_parent) {
        LOGVAL(ctx, LYE_SPEC, LY_VLOG_STR, nodeid, "Starting node must be provided for relative paths.");
        return -1;
    }

    /* descendant-schema-nodeid */
    if (is_relative) {
        cur_module = start_mod = lys_node_module(start_parent);

    /* absolute-schema-nodeid */
    } else {
        start_mod = lyp_get_module(cur_module, NULL, 0, mod_name, mod_name_len, 0);
        if (!start_mod) {
            str = strndup(mod_name, mod_name_len);
            LOGVAL(ctx, LYE_PATH_INMOD, LY_VLOG_STR, str);
            free(str);
            return -1;
        }
        start_parent = NULL;
        if (yang_data_name) {
            start_parent = lyp_get_yang_data_template(start_mod, yang_data_name, yang_data_name_len);
            if (!start_parent) {
                str = strndup(nodeid, (yang_data_name + yang_data_name_len) - nodeid);
                LOGVAL(ctx, LYE_PATH_INNODE, LY_VLOG_STR, str);
                free(str);
                return -1;
            }
        }
    }

    while (1) {
        sibling = NULL;
        last_aug = NULL;

        if (start_parent) {
            if (mod_name && (strncmp(mod_name, cur_module->name, mod_name_len)
                    || (mod_name_len != (signed)strlen(cur_module->name)))) {
                /* we are getting into another module (augment) */
                aux_mod = lyp_get_module(cur_module, NULL, 0, mod_name, mod_name_len, 0);
                if (!aux_mod) {
                    str = strndup(mod_name, mod_name_len);
                    LOGVAL(ctx, LYE_PATH_INMOD, LY_VLOG_STR, str);
                    free(str);
                    return -1;
                }
            } else {
                /* there is no mod_name, so why are we checking augments again?
                 * because this module may be not implemented and it augments something in another module and
                 * there is another augment augmenting that previous one */
                aux_mod = cur_module;
            }

            /* if the module is implemented, all the augments will be connected */
            if (!aux_mod->implemented && !extended) {
get_next_augment:
                last_aug = lys_getnext_target_aug(last_aug, aux_mod, start_parent);
            }
        }

        while ((sibling = lys_getnext(sibling, (last_aug ? (struct lys_node *)last_aug : start_parent), start_mod,
                LYS_GETNEXT_WITHCHOICE | LYS_GETNEXT_WITHCASE | LYS_GETNEXT_WITHINOUT | LYS_GETNEXT_PARENTUSES | LYS_GETNEXT_NOSTATECHECK))) {
            r = schema_nodeid_siblingcheck(sibling, cur_module, mod_name, mod_name_len, name, nam_len);

            /* resolve predicate */
            if (extended && ((r == 0) || (r == 2) || (r == 3)) && has_predicate) {
                r = resolve_extended_schema_nodeid_predicate(id, sibling, cur_module, &nodeid_end);
                if (r == 1) {
                    continue;
                } else if (r == -1) {
                    return -1;
                }
            } else if (!id[0]) {
                nodeid_end = 1;
            }

            if (r == 0) {
                /* one matching result */
                if (nodeid_end) {
                    *ret = ly_set_new();
                    LY_CHECK_ERR_RETURN(!*ret, LOGMEM(ctx), -1);
                    ly_set_add(*ret, (void *)sibling, LY_SET_OPT_USEASLIST);
                } else {
                    if (sibling->nodetype & (LYS_LEAF | LYS_LEAFLIST | LYS_ANYDATA)) {
                        return -1;
                    }
                    start_parent = sibling;
                }
                break;
            } else if (r == 1) {
                continue;
            } else if (r == 2) {
                /* "*" */
                if (!*ret) {
                    *ret = ly_set_new();
                    LY_CHECK_ERR_RETURN(!*ret, LOGMEM(ctx), -1);
                }
                ly_set_add(*ret, (void *)sibling, LY_SET_OPT_USEASLIST);
                if (all_desc) {
                    LY_TREE_DFS_BEGIN(sibling, next, elem) {
                        if (elem != sibling) {
                            ly_set_add(*ret, (void *)elem, LY_SET_OPT_USEASLIST);
                        }

                        LY_TREE_DFS_END(sibling, next, elem);
                    }
                }
            } else if (r == 3) {
                /* "." */
                if (!*ret) {
                    *ret = ly_set_new();
                    LY_CHECK_ERR_RETURN(!*ret, LOGMEM(ctx), -1);
                    ly_set_add(*ret, (void *)start_parent, LY_SET_OPT_USEASLIST);
                }
                ly_set_add(*ret, (void *)sibling, LY_SET_OPT_USEASLIST);
                if (all_desc) {
                    LY_TREE_DFS_BEGIN(sibling, next, elem) {
                        if (elem != sibling) {
                            ly_set_add(*ret, (void *)elem, LY_SET_OPT_USEASLIST);
                        }

                        LY_TREE_DFS_END(sibling, next, elem);
                    }
                }
            } else {
                LOGINT(ctx);
                return -1;
            }
        }

        /* skip predicate */
        if (extended && has_predicate) {
            while (id[0] == '[') {
                id = strchr(id, ']');
                if (!id) {
                    LOGINT(ctx);
                    return -1;
                }
                ++id;
            }
        }

        if (nodeid_end && ((r == 0) || (r == 2) || (r == 3))) {
            return EXIT_SUCCESS;
        }

        /* no match */
        if (!sibling) {
            if (last_aug) {
                /* it still could be in another augment */
                goto get_next_augment;
            }
            if (no_node_error) {
                str = strndup(nodeid, (name - nodeid) + nam_len);
                LOGVAL(ctx, LYE_PATH_INNODE, LY_VLOG_STR, str);
                free(str);
                return -1;
            }
            *ret = NULL;
            return EXIT_SUCCESS;
        }

        r = parse_schema_nodeid(id, &mod_name, &mod_name_len, &name, &nam_len, &is_relative, &has_predicate,
                                (extended ? &all_desc : NULL), extended);
        if (r < 1) {
            LOGVAL(ctx, LYE_PATH_INCHAR, LY_VLOG_NONE, NULL, id[r], &id[r]);
            return -1;
        }
        id += r;
    }

    /* cannot get here */
    LOGINT(ctx);
    return -1;
}

/* unique, refine,
 * >0  - unexpected char on position (ret - 1),
 *  0  - ok (but ret can still be NULL),
 * -1  - error,
 * -2  - violated no_innerlist  */
int
resolve_descendant_schema_nodeid(const char *nodeid, const struct lys_node *start, int ret_nodetype,
                                 int no_innerlist, const struct lys_node **ret)
{
    const char *name, *mod_name, *id;
    const struct lys_node *sibling, *start_parent;
    int r, nam_len, mod_name_len, is_relative = -1;
    /* resolved import module from the start module, it must match the next node-name-match sibling */
    const struct lys_module *module;

    assert(nodeid && ret);
    assert(!(ret_nodetype & (LYS_USES | LYS_AUGMENT | LYS_GROUPING)));

    if (!start) {
        /* leaf not found */
        return 0;
    }

    id = nodeid;
    module = lys_node_module(start);

    if ((r = parse_schema_nodeid(id, &mod_name, &mod_name_len, &name, &nam_len, &is_relative, NULL, NULL, 0)) < 1) {
        return ((id - nodeid) - r) + 1;
    }
    id += r;

    if (!is_relative) {
        return -1;
    }

    start_parent = lys_parent(start);
    while ((start_parent->nodetype == LYS_USES) && lys_parent(start_parent)) {
        start_parent = lys_parent(start_parent);
    }

    while (1) {
        sibling = NULL;
        while ((sibling = lys_getnext(sibling, start_parent, module,
                LYS_GETNEXT_WITHCHOICE | LYS_GETNEXT_WITHCASE | LYS_GETNEXT_PARENTUSES | LYS_GETNEXT_NOSTATECHECK))) {
            r = schema_nodeid_siblingcheck(sibling, module, mod_name, mod_name_len, name, nam_len);
            if (r == 0) {
                if (!id[0]) {
                    if (!(sibling->nodetype & ret_nodetype)) {
                        /* wrong node type, too bad */
                        continue;
                    }
                    *ret = sibling;
                    return EXIT_SUCCESS;
                }
                start_parent = sibling;
                break;
            } else if (r == 1) {
                continue;
            } else {
                return -1;
            }
        }

        /* no match */
        if (!sibling) {
            *ret = NULL;
            return EXIT_SUCCESS;
        } else if (no_innerlist && sibling->nodetype == LYS_LIST) {
            *ret = NULL;
            return -2;
        }

        if ((r = parse_schema_nodeid(id, &mod_name, &mod_name_len, &name, &nam_len, &is_relative, NULL, NULL, 0)) < 1) {
            return ((id - nodeid) - r) + 1;
        }
        id += r;
    }

    /* cannot get here */
    LOGINT(module->ctx);
    return -1;
}

/* choice default */
int
resolve_choice_default_schema_nodeid(const char *nodeid, const struct lys_node *start, const struct lys_node **ret)
{
    /* cannot actually be a path */
    if (strchr(nodeid, '/')) {
        return -1;
    }

    return resolve_descendant_schema_nodeid(nodeid, start, LYS_NO_RPC_NOTIF_NODE, 0, ret);
}

/* uses, -1 error, EXIT_SUCCESS ok (but ret can still be NULL), >0 unexpected char on ret - 1 */
static int
resolve_uses_schema_nodeid(const char *nodeid, const struct lys_node *start, const struct lys_node_grp **ret)
{
    const struct lys_module *module;
    const char *mod_prefix, *name;
    int i, mod_prefix_len, nam_len;

    /* parse the identifier, it must be parsed on one call */
    if (((i = parse_node_identifier(nodeid, &mod_prefix, &mod_prefix_len, &name, &nam_len, NULL, 0)) < 1) || nodeid[i]) {
        return -i + 1;
    }

    module = lyp_get_module(start->module, mod_prefix, mod_prefix_len, NULL, 0, 0);
    if (!module) {
        return -1;
    }
    if (module != lys_main_module(start->module)) {
        start = module->data;
    }

    *ret = lys_find_grouping_up(name, (struct lys_node *)start);

    return EXIT_SUCCESS;
}

int
resolve_absolute_schema_nodeid(const char *nodeid, const struct lys_module *module, int ret_nodetype,
                               const struct lys_node **ret)
{
    const char *name, *mod_name, *id;
    const struct lys_node *sibling, *start_parent;
    int r, nam_len, mod_name_len, is_relative = -1;
    const struct lys_module *abs_start_mod;

    assert(nodeid && module && ret);
    assert(!(ret_nodetype & (LYS_USES | LYS_AUGMENT)) && ((ret_nodetype == LYS_GROUPING) || !(ret_nodetype & LYS_GROUPING)));

    id = nodeid;
    start_parent = NULL;

    if ((r = parse_schema_nodeid(id, &mod_name, &mod_name_len, &name, &nam_len, &is_relative, NULL, NULL, 0)) < 1) {
        return ((id - nodeid) - r) + 1;
    }
    id += r;

    if (is_relative) {
        return -1;
    }

    abs_start_mod = lyp_get_module(module, NULL, 0, mod_name, mod_name_len, 0);
    if (!abs_start_mod) {
        return -1;
    }

    while (1) {
        sibling = NULL;
        while ((sibling = lys_getnext(sibling, start_parent, abs_start_mod, LYS_GETNEXT_WITHCHOICE
                | LYS_GETNEXT_WITHCASE | LYS_GETNEXT_WITHINOUT | LYS_GETNEXT_WITHGROUPING | LYS_GETNEXT_NOSTATECHECK))) {
            r = schema_nodeid_siblingcheck(sibling, module, mod_name, mod_name_len, name, nam_len);
            if (r == 0) {
                if (!id[0]) {
                    if (!(sibling->nodetype & ret_nodetype)) {
                        /* wrong node type, too bad */
                        continue;
                    }
                    *ret = sibling;
                    return EXIT_SUCCESS;
                }
                start_parent = sibling;
                break;
            } else if (r == 1) {
                continue;
            } else {
                return -1;
            }
        }

        /* no match */
        if (!sibling) {
            *ret = NULL;
            return EXIT_SUCCESS;
        }

        if ((r = parse_schema_nodeid(id, &mod_name, &mod_name_len, &name, &nam_len, &is_relative, NULL, NULL, 0)) < 1) {
            return ((id - nodeid) - r) + 1;
        }
        id += r;
    }

    /* cannot get here */
    LOGINT(module->ctx);
    return -1;
}

static int
resolve_json_schema_list_predicate(const char *predicate, const struct lys_node_list *list, int *parsed)
{
    const char *mod_name, *name;
    int mod_name_len, nam_len, has_predicate, i;
    struct lys_node *key;

    if (((i = parse_schema_json_predicate(predicate, &mod_name, &mod_name_len, &name, &nam_len, NULL, NULL, &has_predicate)) < 1)
            || !strncmp(name, ".", nam_len)) {
        LOGVAL(list->module->ctx, LYE_PATH_INCHAR, LY_VLOG_NONE, NULL, predicate[-i], &predicate[-i]);
        return -1;
    }

    predicate += i;
    *parsed += i;

    if (!isdigit(name[0])) {
        for (i = 0; i < list->keys_size; ++i) {
            key = (struct lys_node *)list->keys[i];
            if (!strncmp(key->name, name, nam_len) && !key->name[nam_len]) {
                break;
            }
        }

        if (i == list->keys_size) {
            LOGVAL(list->module->ctx, LYE_PATH_INKEY, LY_VLOG_NONE, NULL, name);
            return -1;
        }
    }

    /* more predicates? */
    if (has_predicate) {
        return resolve_json_schema_list_predicate(predicate, list, parsed);
    }

    return 0;
}

/* cannot return LYS_GROUPING, LYS_AUGMENT, LYS_USES, logs directly */
const struct lys_node *
resolve_json_nodeid(const char *nodeid, struct ly_ctx *ctx, const struct lys_node *start, int output)
{
    char *str;
    const char *name, *mod_name, *id, *backup_mod_name = NULL, *yang_data_name = NULL;
    const struct lys_node *sibling, *start_parent, *parent;
    int r, nam_len, mod_name_len, is_relative = -1, has_predicate;
    int yang_data_name_len, backup_mod_name_len;
    /* resolved import module from the start module, it must match the next node-name-match sibling */
    const struct lys_module *prefix_mod, *module, *prev_mod;

    assert(nodeid && (ctx || start));
    if (!ctx) {
        ctx = start->module->ctx;
    }

    id = nodeid;

    if ((r = parse_schema_nodeid(id, &mod_name, &mod_name_len, &name, &nam_len, &is_relative, NULL, NULL, 1)) < 1) {
        LOGVAL(ctx, LYE_PATH_INCHAR, LY_VLOG_NONE, NULL, id[-r], &id[-r]);
        return NULL;
    }

    if (name[0] == '#') {
        if (is_relative) {
            LOGVAL(ctx, LYE_PATH_INCHAR, LY_VLOG_NONE, NULL, '#', name);
            return NULL;
        }
        yang_data_name = name + 1;
        yang_data_name_len = nam_len - 1;
        backup_mod_name = mod_name;
        backup_mod_name_len = mod_name_len;
        id += r;
    } else {
        is_relative = -1;
    }

    if ((r = parse_schema_nodeid(id, &mod_name, &mod_name_len, &name, &nam_len, &is_relative, &has_predicate, NULL, 0)) < 1) {
        LOGVAL(ctx, LYE_PATH_INCHAR, LY_VLOG_NONE, NULL, id[-r], &id[-r]);
        return NULL;
    }
    id += r;

    if (backup_mod_name) {
        mod_name = backup_mod_name;
        mod_name_len = backup_mod_name_len;
    }

    if (is_relative) {
        assert(start);
        start_parent = start;
        while (start_parent && (start_parent->nodetype == LYS_USES)) {
            start_parent = lys_parent(start_parent);
        }
        module = start->module;
    } else {
        if (!mod_name) {
            str = strndup(nodeid, (name + nam_len) - nodeid);
            LOGVAL(ctx, LYE_PATH_MISSMOD, LY_VLOG_STR, nodeid);
            free(str);
            return NULL;
        }

        str = strndup(mod_name, mod_name_len);
        module = ly_ctx_get_module(ctx, str, NULL, 1);
        free(str);

        if (!module) {
            str = strndup(nodeid, (mod_name + mod_name_len) - nodeid);
            LOGVAL(ctx, LYE_PATH_INMOD, LY_VLOG_STR, str);
            free(str);
            return NULL;
        }
        start_parent = NULL;
        if (yang_data_name) {
            start_parent = lyp_get_yang_data_template(module, yang_data_name, yang_data_name_len);
            if (!start_parent) {
                str = strndup(nodeid, (yang_data_name + yang_data_name_len) - nodeid);
                LOGVAL(ctx, LYE_PATH_INNODE, LY_VLOG_STR, str);
                free(str);
                return NULL;
            }
        }

        /* now it's as if there was no module name */
        mod_name = NULL;
        mod_name_len = 0;
    }

    prev_mod = module;

    while (1) {
        sibling = NULL;
        while ((sibling = lys_getnext(sibling, start_parent, module, 0))) {
            /* name match */
            if (sibling->name && !strncmp(name, sibling->name, nam_len) && !sibling->name[nam_len]) {
                /* output check */
                for (parent = lys_parent(sibling); parent && !(parent->nodetype & (LYS_INPUT | LYS_OUTPUT)); parent = lys_parent(parent));
                if (parent) {
                    if (output && (parent->nodetype == LYS_INPUT)) {
                        continue;
                    } else if (!output && (parent->nodetype == LYS_OUTPUT)) {
                        continue;
                    }
                }

                /* module check */
                if (mod_name) {
                    /* will also find an augment module */
                    prefix_mod = ly_ctx_nget_module(ctx, mod_name, mod_name_len, NULL, 1);

                    if (!prefix_mod) {
                        str = strndup(nodeid, (mod_name + mod_name_len) - nodeid);
                        LOGVAL(ctx, LYE_PATH_INMOD, LY_VLOG_STR, str);
                        free(str);
                        return NULL;
                    }
                } else {
                    prefix_mod = prev_mod;
                }
                if (prefix_mod != lys_node_module(sibling)) {
                    continue;
                }

                /* do we have some predicates on it? */
                if (has_predicate) {
                    r = 0;
                    if (sibling->nodetype & (LYS_LEAF | LYS_LEAFLIST)) {
                        if ((r = parse_schema_json_predicate(id, NULL, NULL, NULL, NULL, NULL, NULL, &has_predicate)) < 1) {
                            LOGVAL(ctx, LYE_PATH_INCHAR, LY_VLOG_NONE, NULL, id[-r], &id[-r]);
                            return NULL;
                        }
                    } else if (sibling->nodetype == LYS_LIST) {
                        if (resolve_json_schema_list_predicate(id, (const struct lys_node_list *)sibling, &r)) {
                            return NULL;
                        }
                    } else {
                        LOGVAL(ctx, LYE_PATH_INCHAR, LY_VLOG_NONE, NULL, id[0], id);
                        return NULL;
                    }
                    id += r;
                }

                /* the result node? */
                if (!id[0]) {
                    return sibling;
                }

                /* move down the tree, if possible */
                if (sibling->nodetype & (LYS_LEAF | LYS_LEAFLIST | LYS_ANYDATA)) {
                    LOGVAL(ctx, LYE_PATH_INCHAR, LY_VLOG_NONE, NULL, id[0], id);
                    return NULL;
                }
                start_parent = sibling;

                /* update prev mod */
                prev_mod = (start_parent->child ? lys_node_module(start_parent->child) : module);
                break;
            }
        }

        /* no match */
        if (!sibling) {
            str = strndup(nodeid, (name + nam_len) - nodeid);
            LOGVAL(ctx, LYE_PATH_INNODE, LY_VLOG_STR, str);
            free(str);
            return NULL;
        }

        if ((r = parse_schema_nodeid(id, &mod_name, &mod_name_len, &name, &nam_len, &is_relative, &has_predicate, NULL, 0)) < 1) {
            LOGVAL(ctx, LYE_PATH_INCHAR, LY_VLOG_NONE, NULL, id[-r], &id[-r]);
            return NULL;
        }
        id += r;
    }

    /* cannot get here */
    LOGINT(ctx);
    return NULL;
}

static int
resolve_partial_json_data_list_predicate(const char *predicate, const char *node_name, struct lyd_node *node,
                                         int position, int *parsed)
{
    const char *mod_name, *name, *value, *key_val;
    int mod_name_len, nam_len, val_len, has_predicate = 1, r;
    uint16_t i;
    struct lyd_node_leaf_list *key;
    struct ly_ctx *ctx;

    assert(node);
    assert(node->schema->nodetype == LYS_LIST);
    ctx = node->schema->module->ctx;

    /* is the predicate a number? */
    if (((r = parse_schema_json_predicate(predicate, &mod_name, &mod_name_len, &name, &nam_len, &value, &val_len, &has_predicate)) < 1)
            || !strncmp(name, ".", nam_len)) {
        LOGVAL(ctx, LYE_PATH_INCHAR, LY_VLOG_NONE, NULL, predicate[-r], &predicate[-r]);
        return -1;
    }

    if (isdigit(name[0])) {
        if (position == atoi(name)) {
            /* match */
            *parsed += r;
            return 0;
        } else {
            /* not a match */
            return 1;
        }
    }

    if (!((struct lys_node_list *)node->schema)->keys_size) {
        /* no keys in schema - causes an error later */
        return 0;
    }

    key = (struct lyd_node_leaf_list *)node->child;
    if (!key) {
        /* it is not a position, so we need a key for it to be a match */
        return 1;
    }

    /* go through all the keys */
    i = 0;
    goto check_parsed_values;

    for (; i < ((struct lys_node_list *)node->schema)->keys_size; ++i) {
        if (!has_predicate) {
            LOGVAL(ctx, LYE_PATH_MISSKEY, LY_VLOG_NONE, NULL, node_name);
            return -1;
        }

        if (((r = parse_schema_json_predicate(predicate, &mod_name, &mod_name_len, &name, &nam_len, &value, &val_len, &has_predicate)) < 1)
                || !strncmp(name, ".", nam_len)) {
            LOGVAL(ctx, LYE_PATH_INCHAR, LY_VLOG_NONE, NULL, predicate[-r], &predicate[-r]);
            return -1;
        }

check_parsed_values:
        predicate += r;
        *parsed += r;

        if (strncmp(key->schema->name, name, nam_len) || key->schema->name[nam_len]) {
            LOGVAL(ctx, LYE_PATH_INKEY, LY_VLOG_NONE, NULL, name);
            return -1;
        }

        if (mod_name) {
            /* specific module, check that the found key is from that module */
            if (strncmp(lyd_node_module((struct lyd_node *)key)->name, mod_name, mod_name_len)
                    || lyd_node_module((struct lyd_node *)key)->name[mod_name_len]) {
                LOGVAL(ctx, LYE_PATH_INKEY, LY_VLOG_NONE, NULL, name);
                return -1;
            }

            /* but if the module is the same as the parent, it should have been omitted */
            if (lyd_node_module((struct lyd_node *)key) == lyd_node_module(node)) {
                LOGVAL(ctx, LYE_PATH_INKEY, LY_VLOG_NONE, NULL, name);
                return -1;
            }
        } else {
            /* no module, so it must be the same as the list (parent) */
            if (lyd_node_module((struct lyd_node *)key) != lyd_node_module(node)) {
                LOGVAL(ctx, LYE_PATH_INKEY, LY_VLOG_NONE, NULL, name);
                return -1;
            }
        }

        /* make value canonical */
        if ((key->value_type & LY_TYPE_IDENT)
                && !strncmp(key->value_str, lyd_node_module(node)->name, strlen(lyd_node_module(node)->name))
                && (key->value_str[strlen(lyd_node_module(node)->name)] == ':')) {
            key_val = key->value_str + strlen(lyd_node_module(node)->name) + 1;
        } else {
            key_val = key->value_str;
        }

        /* value does not match */
        if (strncmp(key_val, value, val_len) || key_val[val_len]) {
            return 1;
        }

        key = (struct lyd_node_leaf_list *)key->next;
    }

    if (has_predicate) {
        LOGVAL(ctx, LYE_PATH_INKEY, LY_VLOG_NONE, NULL, name);
        return -1;
    }

    return 0;
}

/**
 * @brief get the closest parent of the node (or the node itself) identified by the nodeid (path)
 *
 * @param[in] nodeid Node data path to find
 * @param[in] llist_value If the \p nodeid identifies leaf-list, this is expected value of the leaf-list instance.
 * @param[in] options Bitmask of options flags, see @ref pathoptions.
 * @param[out] parsed Number of characters processed in \p id
 * @return The closes parent (or the node itself) from the path
 */
struct lyd_node *
resolve_partial_json_data_nodeid(const char *nodeid, const char *llist_value, struct lyd_node *start, int options,
                                 int *parsed)
{
    char *str;
    const char *id, *mod_name, *name, *pred_name, *data_val;
    int r, ret, mod_name_len, nam_len, is_relative = -1, list_instance_position;
    int has_predicate, last_parsed = 0, llval_len, pred_name_len, last_has_pred;
    struct lyd_node *sibling, *last_match = NULL;
    struct lyd_node_leaf_list *llist;
    const struct lys_module *prefix_mod, *prev_mod;
    struct ly_ctx *ctx;

    assert(nodeid && start && parsed);

    ctx = start->schema->module->ctx;
    id = nodeid;

    if ((r = parse_schema_nodeid(id, &mod_name, &mod_name_len, &name, &nam_len, &is_relative, NULL, NULL, 1)) < 1) {
        *parsed = -1;
        LOGVAL(ctx, LYE_PATH_INCHAR, LY_VLOG_NONE, NULL, id[-r], &id[-r]);
        return NULL;
    }

    if (name[0] == '#') {
        if (is_relative) {
            LOGVAL(ctx, LYE_PATH_INCHAR, LY_VLOG_NONE, NULL, '#', name);
            *parsed = -1;
            return NULL;
        }
        id += r;
        last_parsed = r;
    } else {
        is_relative = -1;
    }

    if ((r = parse_schema_nodeid(id, &mod_name, &mod_name_len, &name, &nam_len, &is_relative, &has_predicate, NULL, 0)) < 1) {
        LOGVAL(ctx, LYE_PATH_INCHAR, LY_VLOG_NONE, NULL, id[-r], &id[-r]);
        *parsed = -1;
        return NULL;
    }
    id += r;
    /* add it to parsed only after the data node was actually found */
    last_parsed += r;

    if (is_relative) {
        prev_mod = lyd_node_module(start);
        start = start->child;
    } else {
        for (; start->parent; start = start->parent);
        prev_mod = lyd_node_module(start);
    }

    while (1) {
        list_instance_position = 0;

        LY_TREE_FOR(start, sibling) {
            /* RPC/action data check, return simply invalid argument, because the data tree is invalid */
            if (lys_parent(sibling->schema)) {
                if (options & LYD_PATH_OPT_OUTPUT) {
                    if (lys_parent(sibling->schema)->nodetype == LYS_INPUT) {
                        LOGERR(ctx, LY_EINVAL, "Provided data tree includes some RPC input nodes (%s).", sibling->schema->name);
                        *parsed = -1;
                        return NULL;
                    }
                } else {
                    if (lys_parent(sibling->schema)->nodetype == LYS_OUTPUT) {
                        LOGERR(ctx, LY_EINVAL, "Provided data tree includes some RPC output nodes (%s).", sibling->schema->name);
                        *parsed = -1;
                        return NULL;
                    }
                }
            }

            /* name match */
            if (!strncmp(name, sibling->schema->name, nam_len) && !sibling->schema->name[nam_len]) {

                /* module check */
                if (mod_name) {
                    prefix_mod = ly_ctx_nget_module(ctx, mod_name, mod_name_len, NULL, 1);

                    if (!prefix_mod) {
                        str = strndup(nodeid, (mod_name + mod_name_len) - nodeid);
                        LOGVAL(ctx, LYE_PATH_INMOD, LY_VLOG_STR, str);
                        free(str);
                        *parsed = -1;
                        return NULL;
                    }
                } else {
                    prefix_mod = prev_mod;
                }
                if (prefix_mod != lyd_node_module(sibling)) {
                    continue;
                }

                /* leaf-list, did we find it with the correct value or not? */
                if (sibling->schema->nodetype == LYS_LEAFLIST) {
                    if (sibling->schema->flags & LYS_CONFIG_R) {
                        /* state leaf-lists will never match */
                        continue;
                    }

                    llist = (struct lyd_node_leaf_list *)sibling;

                    last_has_pred = 0;
                    if (has_predicate) {
                        if ((r = parse_schema_json_predicate(id, NULL, NULL, &pred_name, &pred_name_len, &llist_value,
                                                             &llval_len, &last_has_pred)) < 1) {
                            LOGVAL(ctx, LYE_PATH_INCHAR, LY_VLOG_NONE, NULL, id[0], id);
                            *parsed = -1;
                            return NULL;
                        }
                        if ((pred_name[0] != '.') || (pred_name_len != 1)) {
                            LOGVAL(ctx, LYE_PATH_INCHAR, LY_VLOG_NONE, NULL, id[1], id + 1);
                            *parsed = -1;
                            return NULL;
                        }
                    } else {
                        r = 0;
                        if (llist_value) {
                            llval_len = strlen(llist_value);
                        }
                    }

                    /* make value canonical (remove module name prefix) unless it was specified with it */
                    if (llist_value && !strchr(llist_value, ':') && (llist->value_type & LY_TYPE_IDENT)
                            && !strncmp(llist->value_str, lyd_node_module(sibling)->name, strlen(lyd_node_module(sibling)->name))
                            && (llist->value_str[strlen(lyd_node_module(sibling)->name)] == ':')) {
                        data_val = llist->value_str + strlen(lyd_node_module(sibling)->name) + 1;
                    } else {
                        data_val = llist->value_str;
                    }

                    if ((!llist_value && data_val && data_val[0])
                            || (llist_value && (strncmp(llist_value, data_val, llval_len) || data_val[llval_len]))) {
                        continue;
                    }

                    id += r;
                    last_parsed += r;
                    has_predicate = last_has_pred;

                } else if (sibling->schema->nodetype == LYS_LIST) {
                    /* list, we likely need predicates'n'stuff then, but if without a predicate, we are always creating it */
                    if (!has_predicate) {
                        /* none match */
                        return last_match;
                    }

                    ++list_instance_position;
                    r = 0;
                    ret = resolve_partial_json_data_list_predicate(id, name, sibling, list_instance_position, &r);
                    if (ret == -1) {
                        *parsed = -1;
                        return NULL;
                    } else if (ret == 1) {
                        /* this list instance does not match */
                        continue;
                    }
                    id += r;
                    last_parsed += r;
                }

                *parsed += last_parsed;

                /* the result node? */
                if (!id[0]) {
                    return sibling;
                }

                /* move down the tree, if possible */
                if (sibling->schema->nodetype & (LYS_LEAF | LYS_LEAFLIST | LYS_ANYDATA)) {
                    LOGVAL(ctx, LYE_PATH_INCHAR, LY_VLOG_NONE, NULL, id[0], id);
                    *parsed = -1;
                    return NULL;
                }
                last_match = sibling;
                prev_mod = lyd_node_module(sibling);
                start = sibling->child;
                break;
            }
        }

        /* no match, return last match */
        if (!sibling) {
            return last_match;
        }

        if ((r = parse_schema_nodeid(id, &mod_name, &mod_name_len, &name, &nam_len, &is_relative, &has_predicate, NULL, 0)) < 1) {
            LOGVAL(ctx, LYE_PATH_INCHAR, LY_VLOG_NONE, NULL, id[-r], &id[-r]);
            *parsed = -1;
            return NULL;
        }
        id += r;
        last_parsed = r;
    }

    /* cannot get here */
    LOGINT(ctx);
    *parsed = -1;
    return NULL;
}

/**
 * @brief Resolves length or range intervals. Does not log.
 * Syntax is assumed to be correct, *ret MUST be NULL.
 *
 * @param[in] ctx Context for errors.
 * @param[in] str_restr Restriction as a string.
 * @param[in] type Type of the restriction.
 * @param[out] ret Final interval structure that starts with
 * the interval of the initial type, continues with intervals
 * of any superior types derived from the initial one, and
 * finishes with intervals from our \p type.
 *
 * @return EXIT_SUCCESS on succes, -1 on error.
 */
int
resolve_len_ran_interval(struct ly_ctx *ctx, const char *str_restr, struct lys_type *type, struct len_ran_intv **ret)
{
    /* 0 - unsigned, 1 - signed, 2 - floating point */
    int kind;
    int64_t local_smin = 0, local_smax = 0, local_fmin, local_fmax;
    uint64_t local_umin, local_umax = 0;
    uint8_t local_fdig = 0;
    const char *seg_ptr, *ptr;
    struct len_ran_intv *local_intv = NULL, *tmp_local_intv = NULL, *tmp_intv, *intv = NULL;

    switch (type->base) {
    case LY_TYPE_BINARY:
        kind = 0;
        local_umin = 0;
        local_umax = 18446744073709551615UL;

        if (!str_restr && type->info.binary.length) {
            str_restr = type->info.binary.length->expr;
        }
        break;
    case LY_TYPE_DEC64:
        kind = 2;
        local_fmin = __INT64_C(-9223372036854775807) - __INT64_C(1);
        local_fmax = __INT64_C(9223372036854775807);
        local_fdig = type->info.dec64.dig;

        if (!str_restr && type->info.dec64.range) {
            str_restr = type->info.dec64.range->expr;
        }
        break;
    case LY_TYPE_INT8:
        kind = 1;
        local_smin = __INT64_C(-128);
        local_smax = __INT64_C(127);

        if (!str_restr && type->info.num.range) {
            str_restr = type->info.num.range->expr;
        }
        break;
    case LY_TYPE_INT16:
        kind = 1;
        local_smin = __INT64_C(-32768);
        local_smax = __INT64_C(32767);

        if (!str_restr && type->info.num.range) {
            str_restr = type->info.num.range->expr;
        }
        break;
    case LY_TYPE_INT32:
        kind = 1;
        local_smin = __INT64_C(-2147483648);
        local_smax = __INT64_C(2147483647);

        if (!str_restr && type->info.num.range) {
            str_restr = type->info.num.range->expr;
        }
        break;
    case LY_TYPE_INT64:
        kind = 1;
        local_smin = __INT64_C(-9223372036854775807) - __INT64_C(1);
        local_smax = __INT64_C(9223372036854775807);

        if (!str_restr && type->info.num.range) {
            str_restr = type->info.num.range->expr;
        }
        break;
    case LY_TYPE_UINT8:
        kind = 0;
        local_umin = __UINT64_C(0);
        local_umax = __UINT64_C(255);

        if (!str_restr && type->info.num.range) {
            str_restr = type->info.num.range->expr;
        }
        break;
    case LY_TYPE_UINT16:
        kind = 0;
        local_umin = __UINT64_C(0);
        local_umax = __UINT64_C(65535);

        if (!str_restr && type->info.num.range) {
            str_restr = type->info.num.range->expr;
        }
        break;
    case LY_TYPE_UINT32:
        kind = 0;
        local_umin = __UINT64_C(0);
        local_umax = __UINT64_C(4294967295);

        if (!str_restr && type->info.num.range) {
            str_restr = type->info.num.range->expr;
        }
        break;
    case LY_TYPE_UINT64:
        kind = 0;
        local_umin = __UINT64_C(0);
        local_umax = __UINT64_C(18446744073709551615);

        if (!str_restr && type->info.num.range) {
            str_restr = type->info.num.range->expr;
        }
        break;
    case LY_TYPE_STRING:
        kind = 0;
        local_umin = __UINT64_C(0);
        local_umax = __UINT64_C(18446744073709551615);

        if (!str_restr && type->info.str.length) {
            str_restr = type->info.str.length->expr;
        }
        break;
    default:
        return -1;
    }

    /* process superior types */
    if (type->der) {
        if (resolve_len_ran_interval(ctx, NULL, &type->der->type, &intv)) {
            return -1;
        }
        assert(!intv || (intv->kind == kind));
    }

    if (!str_restr) {
        /* we do not have any restriction, return superior ones */
        *ret = intv;
        return EXIT_SUCCESS;
    }

    /* adjust local min and max */
    if (intv) {
        tmp_intv = intv;

        if (kind == 0) {
            local_umin = tmp_intv->value.uval.min;
        } else if (kind == 1) {
            local_smin = tmp_intv->value.sval.min;
        } else if (kind == 2) {
            local_fmin = tmp_intv->value.fval.min;
        }

        while (tmp_intv->next) {
            tmp_intv = tmp_intv->next;
        }

        if (kind == 0) {
            local_umax = tmp_intv->value.uval.max;
        } else if (kind == 1) {
            local_smax = tmp_intv->value.sval.max;
        } else if (kind == 2) {
            local_fmax = tmp_intv->value.fval.max;
        }
    }

    /* finally parse our restriction */
    seg_ptr = str_restr;
    tmp_intv = NULL;
    while (1) {
        if (!tmp_local_intv) {
            assert(!local_intv);
            local_intv = malloc(sizeof *local_intv);
            tmp_local_intv = local_intv;
        } else {
            tmp_local_intv->next = malloc(sizeof *tmp_local_intv);
            tmp_local_intv = tmp_local_intv->next;
        }
        LY_CHECK_ERR_GOTO(!tmp_local_intv, LOGMEM(ctx), error);

        tmp_local_intv->kind = kind;
        tmp_local_intv->type = type;
        tmp_local_intv->next = NULL;

        /* min */
        ptr = seg_ptr;
        while (isspace(ptr[0])) {
            ++ptr;
        }
        if (isdigit(ptr[0]) || (ptr[0] == '+') || (ptr[0] == '-')) {
            if (kind == 0) {
                tmp_local_intv->value.uval.min = strtoll(ptr, (char **)&ptr, 10);
            } else if (kind == 1) {
                tmp_local_intv->value.sval.min = strtoll(ptr, (char **)&ptr, 10);
            } else if (kind == 2) {
                if (parse_range_dec64(&ptr, local_fdig, &tmp_local_intv->value.fval.min)) {
                    LOGVAL(ctx, LYE_INARG, LY_VLOG_NONE, NULL, ptr, "range");
                    goto error;
                }
            }
        } else if (!strncmp(ptr, "min", 3)) {
            if (kind == 0) {
                tmp_local_intv->value.uval.min = local_umin;
            } else if (kind == 1) {
                tmp_local_intv->value.sval.min = local_smin;
            } else if (kind == 2) {
                tmp_local_intv->value.fval.min = local_fmin;
            }

            ptr += 3;
        } else if (!strncmp(ptr, "max", 3)) {
            if (kind == 0) {
                tmp_local_intv->value.uval.min = local_umax;
            } else if (kind == 1) {
                tmp_local_intv->value.sval.min = local_smax;
            } else if (kind == 2) {
                tmp_local_intv->value.fval.min = local_fmax;
            }

            ptr += 3;
        } else {
            goto error;
        }

        while (isspace(ptr[0])) {
            ptr++;
        }

        /* no interval or interval */
        if ((ptr[0] == '|') || !ptr[0]) {
            if (kind == 0) {
                tmp_local_intv->value.uval.max = tmp_local_intv->value.uval.min;
            } else if (kind == 1) {
                tmp_local_intv->value.sval.max = tmp_local_intv->value.sval.min;
            } else if (kind == 2) {
                tmp_local_intv->value.fval.max = tmp_local_intv->value.fval.min;
            }
        } else if (!strncmp(ptr, "..", 2)) {
            /* skip ".." */
            ptr += 2;
            while (isspace(ptr[0])) {
                ++ptr;
            }

            /* max */
            if (isdigit(ptr[0]) || (ptr[0] == '+') || (ptr[0] == '-')) {
                if (kind == 0) {
                    tmp_local_intv->value.uval.max = strtoll(ptr, (char **)&ptr, 10);
                } else if (kind == 1) {
                    tmp_local_intv->value.sval.max = strtoll(ptr, (char **)&ptr, 10);
                } else if (kind == 2) {
                    if (parse_range_dec64(&ptr, local_fdig, &tmp_local_intv->value.fval.max)) {
                        LOGVAL(ctx, LYE_INARG, LY_VLOG_NONE, NULL, ptr, "range");
                        goto error;
                    }
                }
            } else if (!strncmp(ptr, "max", 3)) {
                if (kind == 0) {
                    tmp_local_intv->value.uval.max = local_umax;
                } else if (kind == 1) {
                    tmp_local_intv->value.sval.max = local_smax;
                } else if (kind == 2) {
                    tmp_local_intv->value.fval.max = local_fmax;
                }
            } else {
                goto error;
            }
        } else {
            goto error;
        }

        /* check min and max in correct order*/
        if (kind == 0) {
            /* current segment */
            if (tmp_local_intv->value.uval.min > tmp_local_intv->value.uval.max) {
                goto error;
            }
            if (tmp_local_intv->value.uval.min < local_umin || tmp_local_intv->value.uval.max > local_umax) {
                goto error;
            }
            /* segments sholud be ascending order */
            if (tmp_intv && (tmp_intv->value.uval.max >= tmp_local_intv->value.uval.min)) {
                goto error;
            }
        } else if (kind == 1) {
            if (tmp_local_intv->value.sval.min > tmp_local_intv->value.sval.max) {
                goto error;
            }
            if (tmp_local_intv->value.sval.min < local_smin || tmp_local_intv->value.sval.max > local_smax) {
                goto error;
            }
            if (tmp_intv && (tmp_intv->value.sval.max >= tmp_local_intv->value.sval.min)) {
                goto error;
            }
        } else if (kind == 2) {
            if (tmp_local_intv->value.fval.min > tmp_local_intv->value.fval.max) {
                goto error;
            }
            if (tmp_local_intv->value.fval.min < local_fmin || tmp_local_intv->value.fval.max > local_fmax) {
                goto error;
            }
            if (tmp_intv && (tmp_intv->value.fval.max >= tmp_local_intv->value.fval.min)) {
                /* fraction-digits value is always the same (it cannot be changed in derived types) */
                goto error;
            }
        }

        /* next segment (next OR) */
        seg_ptr = strchr(seg_ptr, '|');
        if (!seg_ptr) {
            break;
        }
        seg_ptr++;
        tmp_intv = tmp_local_intv;
    }

    /* check local restrictions against superior ones */
    if (intv) {
        tmp_intv = intv;
        tmp_local_intv = local_intv;

        while (tmp_local_intv && tmp_intv) {
            /* reuse local variables */
            if (kind == 0) {
                local_umin = tmp_local_intv->value.uval.min;
                local_umax = tmp_local_intv->value.uval.max;

                /* it must be in this interval */
                if ((local_umin >= tmp_intv->value.uval.min) && (local_umin <= tmp_intv->value.uval.max)) {
                    /* this interval is covered, next one */
                    if (local_umax <= tmp_intv->value.uval.max) {
                        tmp_local_intv = tmp_local_intv->next;
                        continue;
                    /* ascending order of restrictions -> fail */
                    } else {
                        goto error;
                    }
                }
            } else if (kind == 1) {
                local_smin = tmp_local_intv->value.sval.min;
                local_smax = tmp_local_intv->value.sval.max;

                if ((local_smin >= tmp_intv->value.sval.min) && (local_smin <= tmp_intv->value.sval.max)) {
                    if (local_smax <= tmp_intv->value.sval.max) {
                        tmp_local_intv = tmp_local_intv->next;
                        continue;
                    } else {
                        goto error;
                    }
                }
            } else if (kind == 2) {
                local_fmin = tmp_local_intv->value.fval.min;
                local_fmax = tmp_local_intv->value.fval.max;

                 if ((dec64cmp(local_fmin, local_fdig, tmp_intv->value.fval.min, local_fdig) > -1)
                        && (dec64cmp(local_fmin, local_fdig, tmp_intv->value.fval.max, local_fdig) < 1)) {
                    if (dec64cmp(local_fmax, local_fdig, tmp_intv->value.fval.max, local_fdig) < 1) {
                        tmp_local_intv = tmp_local_intv->next;
                        continue;
                    } else {
                        goto error;
                    }
                }
            }

            tmp_intv = tmp_intv->next;
        }

        /* some interval left uncovered -> fail */
        if (tmp_local_intv) {
            goto error;
        }
    }

    /* append the local intervals to all the intervals of the superior types, return it all */
    if (intv) {
        for (tmp_intv = intv; tmp_intv->next; tmp_intv = tmp_intv->next);
        tmp_intv->next = local_intv;
    } else {
        intv = local_intv;
    }
    *ret = intv;

    return EXIT_SUCCESS;

error:
    while (intv) {
        tmp_intv = intv->next;
        free(intv);
        intv = tmp_intv;
    }
    while (local_intv) {
        tmp_local_intv = local_intv->next;
        free(local_intv);
        local_intv = tmp_local_intv;
    }

    return -1;
}

/**
 * @brief Resolve a typedef, return only resolved typedefs if derived. If leafref, it must be
 * resolved for this function to return it. Does not log.
 *
 * @param[in] name Typedef name.
 * @param[in] mod_name Typedef name module name.
 * @param[in] module Main module.
 * @param[in] parent Parent of the resolved type definition.
 * @param[out] ret Pointer to the resolved typedef. Can be NULL.
 *
 * @return EXIT_SUCCESS on success, EXIT_FAILURE on forward reference, -1 on error.
 */
int
resolve_superior_type(const char *name, const char *mod_name, const struct lys_module *module,
                      const struct lys_node *parent, struct lys_tpdf **ret)
{
    int i, j;
    struct lys_tpdf *tpdf, *match;
    int tpdf_size;

    if (!mod_name) {
        /* no prefix, try built-in types */
        for (i = 1; i < LY_DATA_TYPE_COUNT; i++) {
            if (!strcmp(ly_types[i]->name, name)) {
                if (ret) {
                    *ret = ly_types[i];
                }
                return EXIT_SUCCESS;
            }
        }
    } else {
        if (!strcmp(mod_name, module->name)) {
            /* prefix refers to the current module, ignore it */
            mod_name = NULL;
        }
    }

    if (!mod_name && parent) {
        /* search in local typedefs */
        while (parent) {
            switch (parent->nodetype) {
            case LYS_CONTAINER:
                tpdf_size = ((struct lys_node_container *)parent)->tpdf_size;
                tpdf = ((struct lys_node_container *)parent)->tpdf;
                break;

            case LYS_LIST:
                tpdf_size = ((struct lys_node_list *)parent)->tpdf_size;
                tpdf = ((struct lys_node_list *)parent)->tpdf;
                break;

            case LYS_GROUPING:
                tpdf_size = ((struct lys_node_grp *)parent)->tpdf_size;
                tpdf = ((struct lys_node_grp *)parent)->tpdf;
                break;

            case LYS_RPC:
            case LYS_ACTION:
                tpdf_size = ((struct lys_node_rpc_action *)parent)->tpdf_size;
                tpdf = ((struct lys_node_rpc_action *)parent)->tpdf;
                break;

            case LYS_NOTIF:
                tpdf_size = ((struct lys_node_notif *)parent)->tpdf_size;
                tpdf = ((struct lys_node_notif *)parent)->tpdf;
                break;

            case LYS_INPUT:
            case LYS_OUTPUT:
                tpdf_size = ((struct lys_node_inout *)parent)->tpdf_size;
                tpdf = ((struct lys_node_inout *)parent)->tpdf;
                break;

            default:
                parent = lys_parent(parent);
                continue;
            }

            for (i = 0; i < tpdf_size; i++) {
                if (!strcmp(tpdf[i].name, name) && tpdf[i].type.base > 0) {
                    match = &tpdf[i];
                    goto check_leafref;
                }
            }

            parent = lys_parent(parent);
        }
    } else {
        /* get module where to search */
        module = lyp_get_module(module, NULL, 0, mod_name, 0, 0);
        if (!module) {
            return -1;
        }
    }

    /* search in top level typedefs */
    for (i = 0; i < module->tpdf_size; i++) {
        if (!strcmp(module->tpdf[i].name, name) && module->tpdf[i].type.base > 0) {
            match = &module->tpdf[i];
            goto check_leafref;
        }
    }

    /* search in submodules */
    for (i = 0; i < module->inc_size && module->inc[i].submodule; i++) {
        for (j = 0; j < module->inc[i].submodule->tpdf_size; j++) {
            if (!strcmp(module->inc[i].submodule->tpdf[j].name, name) && module->inc[i].submodule->tpdf[j].type.base > 0) {
                match = &module->inc[i].submodule->tpdf[j];
                goto check_leafref;
            }
        }
    }

    return EXIT_FAILURE;

check_leafref:
    if (ret) {
        *ret = match;
    }
    if (match->type.base == LY_TYPE_LEAFREF) {
        while (!match->type.info.lref.path) {
            match = match->type.der;
            assert(match);
        }
    }
    return EXIT_SUCCESS;
}

/**
 * @brief Check the default \p value of the \p type. Logs directly.
 *
 * @param[in] type Type definition to use.
 * @param[in] value Default value to check.
 * @param[in] module Type module.
 *
 * @return EXIT_SUCCESS on success, EXIT_FAILURE on forward reference, -1 on error.
 */
static int
check_default(struct lys_type *type, const char **value, struct lys_module *module, int tpdf)
{
    struct lys_tpdf *base_tpdf = NULL;
    struct lyd_node_leaf_list node;
    const char *dflt = NULL;
    char *s;
    int ret = EXIT_SUCCESS, r;
    struct ly_ctx *ctx = module->ctx;

    assert(value);
    memset(&node, 0, sizeof node);

    if (type->base <= LY_TYPE_DER) {
        /* the type was not resolved yet, nothing to do for now */
        ret = EXIT_FAILURE;
        goto cleanup;
    } else if (!tpdf && !module->implemented) {
        /* do not check defaults in not implemented module's data */
        goto cleanup;
    } else if (tpdf && !module->implemented && type->base == LY_TYPE_IDENT) {
        /* identityrefs are checked when instantiated in data instead of typedef,
         * but in typedef the value has to be modified to include the prefix */
        if (*value) {
            if (strchr(*value, ':')) {
                dflt = transform_schema2json(module, *value);
            } else {
                /* default prefix of the module where the typedef is defined */
                if (asprintf(&s, "%s:%s", lys_main_module(module)->name, *value) == -1) {
                    LOGMEM(ctx);
                    ret = -1;
                    goto cleanup;
                }
                dflt = lydict_insert_zc(ctx, s);
            }
            lydict_remove(ctx, *value);
            *value = dflt;
            dflt = NULL;
        }
        goto cleanup;
    } else if (type->base == LY_TYPE_LEAFREF && tpdf) {
        /* leafref in typedef cannot be checked */
        goto cleanup;
    }

    dflt = lydict_insert(ctx, *value, 0);
    if (!dflt) {
        /* we do not have a new default value, so is there any to check even, in some base type? */
        for (base_tpdf = type->der; base_tpdf->type.der; base_tpdf = base_tpdf->type.der) {
            if (base_tpdf->dflt) {
                dflt = lydict_insert(ctx, base_tpdf->dflt, 0);
                break;
            }
        }

        if (!dflt) {
            /* no default value, nothing to check, all is well */
            goto cleanup;
        }

        /* so there is a default value in a base type, but can the default value be no longer valid (did we define some new restrictions)? */
        switch (type->base) {
        case LY_TYPE_IDENT:
            if (lys_main_module(base_tpdf->type.parent->module)->implemented) {
                goto cleanup;
            } else {
                /* check the default value from typedef, but use also the typedef's module
                 * due to possible searching in imported modules which is expected in
                 * typedef's module instead of module where the typedef is used */
                module = base_tpdf->module;
            }
            break;
        case LY_TYPE_INST:
        case LY_TYPE_LEAFREF:
        case LY_TYPE_BOOL:
        case LY_TYPE_EMPTY:
            /* these have no restrictions, so we would do the exact same work as the unres in the base typedef */
            goto cleanup;
        case LY_TYPE_BITS:
            /* the default value must match the restricted list of values, if the type was restricted */
            if (type->info.bits.count) {
                break;
            }
            goto cleanup;
        case LY_TYPE_ENUM:
            /* the default value must match the restricted list of values, if the type was restricted */
            if (type->info.enums.count) {
                break;
            }
            goto cleanup;
        case LY_TYPE_DEC64:
            if (type->info.dec64.range) {
                break;
            }
            goto cleanup;
        case LY_TYPE_BINARY:
            if (type->info.binary.length) {
                break;
            }
            goto cleanup;
        case LY_TYPE_INT8:
        case LY_TYPE_INT16:
        case LY_TYPE_INT32:
        case LY_TYPE_INT64:
        case LY_TYPE_UINT8:
        case LY_TYPE_UINT16:
        case LY_TYPE_UINT32:
        case LY_TYPE_UINT64:
            if (type->info.num.range) {
                break;
            }
            goto cleanup;
        case LY_TYPE_STRING:
            if (type->info.str.length || type->info.str.patterns) {
                break;
            }
            goto cleanup;
        case LY_TYPE_UNION:
            /* way too much trouble learning whether we need to check the default again, so just do it */
            break;
        default:
            LOGINT(ctx);
            ret = -1;
            goto cleanup;
        }
    } else if (type->base == LY_TYPE_EMPTY) {
        LOGVAL(ctx, LYE_INCHILDSTMT, LY_VLOG_NONE, NULL, "default", type->parent->name);
        LOGVAL(ctx, LYE_SPEC, LY_VLOG_NONE, NULL, "The \"empty\" data type cannot have a default value.");
        ret = -1;
        goto cleanup;
    }

    /* dummy leaf */
    memset(&node, 0, sizeof node);
    node.value_str = lydict_insert(ctx, dflt, 0);
    node.value_type = type->base;

    if (tpdf) {
        node.schema = calloc(1, sizeof (struct lys_node_leaf));
        if (!node.schema) {
            LOGMEM(ctx);
            ret = -1;
            goto cleanup;
        }
        r = asprintf((char **)&node.schema->name, "typedef-%s-default", ((struct lys_tpdf *)type->parent)->name);
        if (r == -1) {
            LOGMEM(ctx);
            ret = -1;
            goto cleanup;
        }
        node.schema->module = module;
        memcpy(&((struct lys_node_leaf *)node.schema)->type, type, sizeof *type);
    } else {
        node.schema = (struct lys_node *)type->parent;
    }

    if (type->base == LY_TYPE_LEAFREF) {
        if (!type->info.lref.target) {
            ret = EXIT_FAILURE;
            goto cleanup;
        }
        ret = check_default(&type->info.lref.target->type, &dflt, module, 0);
        if (!ret) {
            /* adopt possibly changed default value to its canonical form */
            if (*value) {
                lydict_remove(ctx, *value);
                *value = dflt;
                dflt = NULL;
            }
        }
    } else {
        if (!lyp_parse_value(type, &node.value_str, NULL, &node, NULL, module, 1, 1)) {
            /* possible forward reference */
            ret = EXIT_FAILURE;
            if (base_tpdf) {
                /* default value is defined in some base typedef */
                if ((type->base == LY_TYPE_BITS && type->der->type.der) ||
                        (type->base == LY_TYPE_ENUM && type->der->type.der)) {
                    /* we have refined bits/enums */
                    LOGVAL(ctx, LYE_SPEC, LY_VLOG_NONE, NULL,
                           "Invalid value \"%s\" of the default statement inherited to \"%s\" from \"%s\" base type.",
                           dflt, type->parent->name, base_tpdf->name);
                }
            }
        } else {
            /* success - adopt canonical form from the node into the default value */
            if (!ly_strequal(dflt, node.value_str, 1)) {
                /* this can happen only if we have non-inherited default value,
                 * inherited default values are already in canonical form */
                assert(ly_strequal(dflt, *value, 1));

                lydict_remove(ctx, *value);
                *value = node.value_str;
                node.value_str = NULL;
            }
        }
    }

cleanup:
    lyd_free_value(node.value, node.value_type, node.value_flags, type);
    lydict_remove(ctx, node.value_str);
    if (tpdf && node.schema) {
        free((char *)node.schema->name);
        free(node.schema);
    }
    lydict_remove(ctx, dflt);

    return ret;
}

/**
 * @brief Check a key for mandatory attributes. Logs directly.
 *
 * @param[in] key The key to check.
 * @param[in] flags What flags to check.
 * @param[in] list The list of all the keys.
 * @param[in] index Index of the key in the key list.
 * @param[in] name The name of the keys.
 * @param[in] len The name length.
 *
 * @return EXIT_SUCCESS on success, -1 on error.
 */
static int
check_key(struct lys_node_list *list, int index, const char *name, int len)
{
    struct lys_node_leaf *key = list->keys[index];
    char *dup = NULL;
    int j;
    struct ly_ctx *ctx = list->module->ctx;

    /* existence */
    if (!key) {
        if (name[len] != '\0') {
            dup = strdup(name);
            LY_CHECK_ERR_RETURN(!dup, LOGMEM(ctx), -1);
            dup[len] = '\0';
            name = dup;
        }
        LOGVAL(ctx, LYE_KEY_MISS, LY_VLOG_LYS, list, name);
        free(dup);
        return -1;
    }

    /* uniqueness */
    for (j = index - 1; j >= 0; j--) {
        if (key == list->keys[j]) {
            LOGVAL(ctx, LYE_KEY_DUP, LY_VLOG_LYS, list, key->name);
            return -1;
        }
    }

    /* key is a leaf */
    if (key->nodetype != LYS_LEAF) {
        LOGVAL(ctx, LYE_KEY_NLEAF, LY_VLOG_LYS, list, key->name);
        return -1;
    }

    /* type of the leaf is not built-in empty */
    if (key->type.base == LY_TYPE_EMPTY && key->module->version < LYS_VERSION_1_1) {
        LOGVAL(ctx, LYE_KEY_TYPE, LY_VLOG_LYS, list, key->name);
        return -1;
    }

    /* config attribute is the same as of the list */
    if ((key->flags & LYS_CONFIG_MASK) && (list->flags & LYS_CONFIG_MASK) != (key->flags & LYS_CONFIG_MASK)) {
        LOGVAL(ctx, LYE_KEY_CONFIG, LY_VLOG_LYS, list, key->name);
        return -1;
    }

    /* key is not placed from augment */
    if (key->parent->nodetype == LYS_AUGMENT) {
        LOGVAL(ctx, LYE_KEY_MISS, LY_VLOG_LYS, key, key->name);
        LOGVAL(ctx, LYE_SPEC, LY_VLOG_PREV, NULL, "Key inserted from augment.");
        return -1;
    }

    /* key is not when/if-feature -conditional */
    j = 0;
    if (key->when || (key->iffeature_size && (j = 1))) {
        LOGVAL(ctx, LYE_INCHILDSTMT, LY_VLOG_LYS, key, j ? "if-feature" : "when", "leaf");
        LOGVAL(ctx, LYE_SPEC, LY_VLOG_PREV, NULL, "Key definition cannot depend on a \"%s\" condition.",
               j ? "if-feature" : "when");
        return -1;
    }

    return EXIT_SUCCESS;
}

/**
 * @brief Resolve (test the target exists) unique. Logs directly.
 *
 * @param[in] parent The parent node of the unique structure.
 * @param[in] uniq_str_path One path from the unique string.
 *
 * @return EXIT_SUCCESS on succes, EXIT_FAILURE on forward reference, -1 on error.
 */
int
resolve_unique(struct lys_node *parent, const char *uniq_str_path, uint8_t *trg_type)
{
    int rc;
    const struct lys_node *leaf = NULL;
    struct ly_ctx *ctx = parent->module->ctx;

    rc = resolve_descendant_schema_nodeid(uniq_str_path, *lys_child(parent, LYS_LEAF), LYS_LEAF, 1, &leaf);
    if (rc || !leaf) {
        if (rc) {
            LOGVAL(ctx, LYE_INARG, LY_VLOG_LYS, parent, uniq_str_path, "unique");
            if (rc > 0) {
                LOGVAL(ctx, LYE_INCHAR, LY_VLOG_PREV, NULL, uniq_str_path[rc - 1], &uniq_str_path[rc - 1]);
            } else if (rc == -2) {
                LOGVAL(ctx, LYE_SPEC, LY_VLOG_PREV, NULL, "Unique argument references list.");
            }
            rc = -1;
        } else {
            LOGVAL(ctx, LYE_INARG, LY_VLOG_LYS, parent, uniq_str_path, "unique");
            LOGVAL(ctx, LYE_SPEC, LY_VLOG_PREV, NULL, "Target leaf not found.");
            rc = EXIT_FAILURE;
        }
        goto error;
    }
    if (leaf->nodetype != LYS_LEAF) {
        LOGVAL(ctx, LYE_INARG, LY_VLOG_LYS, parent, uniq_str_path, "unique");
        LOGVAL(ctx, LYE_SPEC, LY_VLOG_PREV, NULL, "Target is not a leaf.");
        return -1;
    }

    /* check status */
    if (parent->nodetype != LYS_EXT && lyp_check_status(parent->flags, parent->module, parent->name,
                                                        leaf->flags, leaf->module, leaf->name, leaf)) {
        return -1;
    }

    /* check that all unique's targets are of the same config type */
    if (*trg_type) {
        if (((*trg_type == 1) && (leaf->flags & LYS_CONFIG_R)) || ((*trg_type == 2) && (leaf->flags & LYS_CONFIG_W))) {
            LOGVAL(ctx, LYE_INARG, LY_VLOG_LYS, parent, uniq_str_path, "unique");
            LOGVAL(ctx, LYE_SPEC, LY_VLOG_PREV, NULL,
                   "Leaf \"%s\" referenced in unique statement is config %s, but previous referenced leaf is config %s.",
                   uniq_str_path, *trg_type == 1 ? "false" : "true", *trg_type == 1 ? "true" : "false");
            return -1;
        }
    } else {
        /* first unique */
        if (leaf->flags & LYS_CONFIG_W) {
            *trg_type = 1;
        } else {
            *trg_type = 2;
        }
    }

    /* set leaf's unique flag */
    ((struct lys_node_leaf *)leaf)->flags |= LYS_UNIQUE;

    return EXIT_SUCCESS;

error:

    return rc;
}

void
unres_data_del(struct unres_data *unres, uint32_t i)
{
    /* there are items after the one deleted */
    if (i+1 < unres->count) {
        /* we only move the data, memory is left allocated, why bother */
        memmove(&unres->node[i], &unres->node[i+1], (unres->count-(i+1)) * sizeof *unres->node);

    /* deleting the last item */
    } else if (i == 0) {
        free(unres->node);
        unres->node = NULL;
    }

    /* if there are no items after and it is not the last one, just move the counter */
    --unres->count;
}

/**
 * @brief Resolve (find) a data node from a specific module. Does not log.
 *
 * @param[in] mod Module to search in.
 * @param[in] name Name of the data node.
 * @param[in] nam_len Length of the name.
 * @param[in] start Data node to start the search from.
 * @param[in,out] parents Resolved nodes. If there are some parents,
 *                        they are replaced (!!) with the resolvents.
 *
 * @return EXIT_SUCCESS on success, EXIT_FAILURE on forward reference, -1 on error.
 */
static int
resolve_data(const struct lys_module *mod, const char *name, int nam_len, struct lyd_node *start, struct unres_data *parents)
{
    struct lyd_node *node;
    int flag;
    uint32_t i;

    if (!parents->count) {
        parents->count = 1;
        parents->node = malloc(sizeof *parents->node);
        LY_CHECK_ERR_RETURN(!parents->node, LOGMEM(mod->ctx), -1);
        parents->node[0] = NULL;
    }
    for (i = 0; i < parents->count;) {
        if (parents->node[i] && (parents->node[i]->schema->nodetype & (LYS_LEAF | LYS_LEAFLIST | LYS_ANYDATA))) {
            /* skip */
            ++i;
            continue;
        }
        flag = 0;
        LY_TREE_FOR(parents->node[i] ? parents->node[i]->child : start, node) {
            if (lyd_node_module(node) == mod && !strncmp(node->schema->name, name, nam_len)
                    && node->schema->name[nam_len] == '\0') {
                /* matching target */
                if (!flag) {
                    /* put node instead of the current parent */
                    parents->node[i] = node;
                    flag = 1;
                } else {
                    /* multiple matching, so create a new node */
                    ++parents->count;
                    parents->node = ly_realloc(parents->node, parents->count * sizeof *parents->node);
                    LY_CHECK_ERR_RETURN(!parents->node, LOGMEM(mod->ctx), EXIT_FAILURE);
                    parents->node[parents->count-1] = node;
                    ++i;
                }
            }
        }

        if (!flag) {
            /* remove item from the parents list */
            unres_data_del(parents, i);
        } else {
            ++i;
        }
    }

    return parents->count ? EXIT_SUCCESS : EXIT_FAILURE;
}

static int
resolve_schema_leafref_valid_dep_flag(const struct lys_node *op_node, const struct lys_node *first_node, int abs_path)
{
    int dep1, dep2;
    const struct lys_node *node;

    if (lys_parent(op_node)) {
        /* inner operation (notif/action) */
        if (abs_path) {
            return 1;
        } else {
            /* compare depth of both nodes */
            for (dep1 = 0, node = op_node; lys_parent(node); node = lys_parent(node));
            for (dep2 = 0, node = first_node; lys_parent(node); node = lys_parent(node));
            if ((dep2 > dep1) || ((dep2 == dep1) && (op_node != first_node))) {
                return 1;
            }
        }
    } else {
        /* top-level operation (notif/rpc) */
        if (op_node != first_node) {
            return 1;
        }
    }

    return 0;
}

/**
 * @brief Resolve a path (leafref) predicate in JSON schema context. Logs directly.
 *
 * @param[in] path Path to use.
 * @param[in] context_node Predicate context node (where the predicate is placed).
 * @param[in] parent Path context node (where the path begins/is placed).
 * @param[in] op_node Optional node if the leafref is in an operation (action/rpc/notif).
 *
 * @return 0 on forward reference, otherwise the number
 *         of characters successfully parsed,
 *         positive on success, negative on failure.
 */
static int
resolve_schema_leafref_predicate(const char *path, const struct lys_node *context_node,
                                 struct lys_node *parent, const struct lys_node *op_node)
{
    const struct lys_module *trg_mod;
    const struct lys_node *src_node, *dst_node;
    const char *path_key_expr, *source, *sour_pref, *dest, *dest_pref;
    int pke_len, sour_len, sour_pref_len, dest_len, dest_pref_len, pke_parsed, parsed = 0;
    int has_predicate, dest_parent_times, i, rc, first_iter;
    struct ly_ctx *ctx = context_node->module->ctx;

    do {
        if ((i = parse_path_predicate(path, &sour_pref, &sour_pref_len, &source, &sour_len, &path_key_expr,
                                      &pke_len, &has_predicate)) < 1) {
            LOGVAL(ctx, LYE_INCHAR, LY_VLOG_LYS, parent, path[-i], path-i);
            return -parsed+i;
        }
        parsed += i;
        path += i;

        /* source (must be leaf) */
        if (sour_pref) {
            trg_mod = lyp_get_module(lys_node_module(parent), NULL, 0, sour_pref, sour_pref_len, 0);
        } else {
            trg_mod = NULL;
        }
        rc = lys_getnext_data(trg_mod, context_node, source, sour_len, LYS_LEAF | LYS_LEAFLIST, &src_node);
        if (rc) {
            LOGVAL(ctx, LYE_NORESOLV, LY_VLOG_LYS, parent, "leafref predicate", path-parsed);
            return 0;
        }

        /* destination */
        dest_parent_times = 0;
        pke_parsed = 0;
        if ((i = parse_path_key_expr(path_key_expr, &dest_pref, &dest_pref_len, &dest, &dest_len,
                                     &dest_parent_times)) < 1) {
            LOGVAL(ctx, LYE_INCHAR, LY_VLOG_LYS, parent, path_key_expr[-i], path_key_expr-i);
            return -parsed;
        }
        pke_parsed += i;

        for (i = 0, dst_node = parent; i < dest_parent_times; ++i) {
            if (dst_node->parent && (dst_node->parent->nodetype == LYS_AUGMENT)
                    && !((struct lys_node_augment *)dst_node->parent)->target) {
                /* we are in an unresolved augment, cannot evaluate */
                LOGVAL(ctx, LYE_SPEC, LY_VLOG_LYS, dst_node->parent,
                       "Cannot resolve leafref predicate \"%s\" because it is in an unresolved augment.", path_key_expr);
                return 0;
            }

            /* path is supposed to be evaluated in data tree, so we have to skip
             * all schema nodes that cannot be instantiated in data tree */
            for (dst_node = lys_parent(dst_node);
                 dst_node && !(dst_node->nodetype & (LYS_CONTAINER | LYS_LIST | LYS_ACTION | LYS_NOTIF | LYS_RPC));
                 dst_node = lys_parent(dst_node));

            if (!dst_node) {
                LOGVAL(ctx, LYE_NORESOLV, LY_VLOG_LYS, parent, "leafref predicate", path_key_expr);
                return 0;
            }
        }
        first_iter = 1;
        while (1) {
            if (dest_pref) {
                trg_mod = lyp_get_module(lys_node_module(parent), NULL, 0, dest_pref, dest_pref_len, 0);
            } else {
                trg_mod = NULL;
            }
            rc = lys_getnext_data(trg_mod, dst_node, dest, dest_len, LYS_CONTAINER | LYS_LIST | LYS_LEAF, &dst_node);
            if (rc) {
                LOGVAL(ctx, LYE_NORESOLV, LY_VLOG_LYS, parent, "leafref predicate", path_key_expr);
                return 0;
            }

            if (first_iter) {
                if (resolve_schema_leafref_valid_dep_flag(op_node, dst_node, 0)) {
                    parent->flags |= LYS_LEAFREF_DEP;
                }
                first_iter = 0;
            }

            if (pke_len == pke_parsed) {
                break;
            }

            if ((i = parse_path_key_expr(path_key_expr + pke_parsed, &dest_pref, &dest_pref_len, &dest, &dest_len,
                                         &dest_parent_times)) < 1) {
                LOGVAL(ctx, LYE_INCHAR, LY_VLOG_LYS, parent,
                       (path_key_expr + pke_parsed)[-i], (path_key_expr + pke_parsed)-i);
                return -parsed;
            }
            pke_parsed += i;
        }

        /* check source - dest match */
        if (dst_node->nodetype != src_node->nodetype) {
            LOGVAL(ctx, LYE_NORESOLV, LY_VLOG_LYS, parent, "leafref predicate", path - parsed);
            LOGVAL(ctx, LYE_SPEC, LY_VLOG_PREV, NULL, "Destination node is not a %s, but a %s.",
                   strnodetype(src_node->nodetype), strnodetype(dst_node->nodetype));
            return -parsed;
        }
    } while (has_predicate);

    return parsed;
}

/**
 * @brief Resolve a path (leafref) in JSON schema context. Logs directly.
 *
 * @param[in] path Path to use.
 * @param[in] parent_node Parent of the leafref.
 * @param[out] ret Pointer to the resolved schema node. Can be NULL.
 *
 * @return EXIT_SUCCESS on success, EXIT_FAILURE on forward reference, -1 on error.
 */
static int
resolve_schema_leafref(const char *path, struct lys_node *parent, const struct lys_node **ret)
{
    const struct lys_node *node, *op_node = NULL, *tmp_parent;
    struct lys_node_augment *last_aug;
    const struct lys_module *tmp_mod, *cur_module;
    const char *id, *prefix, *name;
    int pref_len, nam_len, parent_times, has_predicate;
    int i, first_iter;
    struct ly_ctx *ctx = parent->module->ctx;

    first_iter = 1;
    parent_times = 0;
    id = path;

    /* find operation schema we are in */
    for (op_node = lys_parent(parent);
         op_node && !(op_node->nodetype & (LYS_ACTION | LYS_NOTIF | LYS_RPC));
         op_node = lys_parent(op_node));

    cur_module = lys_node_module(parent);
    do {
        if ((i = parse_path_arg(cur_module, id, &prefix, &pref_len, &name, &nam_len, &parent_times, &has_predicate)) < 1) {
            LOGVAL(ctx, LYE_INCHAR, LY_VLOG_LYS, parent, id[-i], &id[-i]);
            return -1;
        }
        id += i;

        /* get the current module */
        tmp_mod = prefix ? lyp_get_module(cur_module, NULL, 0, prefix, pref_len, 0) : cur_module;
        if (!tmp_mod) {
            LOGVAL(ctx, LYE_NORESOLV, LY_VLOG_LYS, parent, "leafref", path);
            return EXIT_FAILURE;
        }
        last_aug = NULL;

        if (first_iter) {
            if (parent_times == -1) {
                /* use module data */
                node = NULL;

            } else if (parent_times > 0) {
                /* we are looking for the right parent */
                for (i = 0, node = parent; i < parent_times; i++) {
                    if (node->parent && (node->parent->nodetype == LYS_AUGMENT)
                            && !((struct lys_node_augment *)node->parent)->target) {
                        /* we are in an unresolved augment, cannot evaluate */
                        LOGVAL(ctx, LYE_SPEC, LY_VLOG_LYS, node->parent,
                               "Cannot resolve leafref \"%s\" because it is in an unresolved augment.", path);
                        return EXIT_FAILURE;
                    }

                    /* path is supposed to be evaluated in data tree, so we have to skip
                     * all schema nodes that cannot be instantiated in data tree */
                    for (node = lys_parent(node);
                         node && !(node->nodetype & (LYS_CONTAINER | LYS_LIST | LYS_ACTION | LYS_NOTIF | LYS_RPC));
                         node = lys_parent(node));

                    if (!node) {
                        if (i == parent_times - 1) {
                            /* top-level */
                            break;
                        }

                        /* higher than top-level */
                        LOGVAL(ctx, LYE_NORESOLV, LY_VLOG_LYS, parent, "leafref", path);
                        return EXIT_FAILURE;
                    }
                }
            } else {
                LOGINT(ctx);
                return -1;
            }
        }

        /* find the next node (either in unconnected augment or as a schema sibling, node is NULL for top-level node -
         * - useless to search for that in augments) */
        if (!tmp_mod->implemented && node) {
get_next_augment:
            last_aug = lys_getnext_target_aug(last_aug, tmp_mod, node);
        }

        tmp_parent = (last_aug ? (struct lys_node *)last_aug : node);
        node = NULL;
        while ((node = lys_getnext(node, tmp_parent, tmp_mod, LYS_GETNEXT_NOSTATECHECK))) {
            if (lys_node_module(node) != lys_main_module(tmp_mod)) {
                continue;
            }
            if (strncmp(node->name, name, nam_len) || node->name[nam_len]) {
                continue;
            }
            /* match */
            break;
        }
        if (!node) {
            if (last_aug) {
                /* restore the correct augment target */
                node = last_aug->target;
                goto get_next_augment;
            }
            LOGVAL(ctx, LYE_NORESOLV, LY_VLOG_LYS, parent, "leafref", path);
            return EXIT_FAILURE;
        }

        if (first_iter) {
            /* set external dependency flag, we can decide based on the first found node */
            if (op_node && parent_times &&
                    resolve_schema_leafref_valid_dep_flag(op_node, node, (parent_times == -1 ? 1 : 0))) {
                parent->flags |= LYS_LEAFREF_DEP;
            }
            first_iter = 0;
        }

        if (has_predicate) {
            /* we have predicate, so the current result must be list */
            if (node->nodetype != LYS_LIST) {
                LOGVAL(ctx, LYE_NORESOLV, LY_VLOG_LYS, parent, "leafref", path);
                return -1;
            }

            i = resolve_schema_leafref_predicate(id, node, parent, op_node);
            if (!i) {
                return EXIT_FAILURE;
            } else if (i < 0) {
                return -1;
            }
            id += i;
            has_predicate = 0;
        }
    } while (id[0]);

    /* the target must be leaf or leaf-list (in YANG 1.1 only) */
    if ((node->nodetype != LYS_LEAF) && (node->nodetype != LYS_LEAFLIST)) {
        LOGVAL(ctx, LYE_NORESOLV, LY_VLOG_LYS, parent, "leafref", path);
        LOGVAL(ctx, LYE_SPEC, LY_VLOG_PREV, NULL, "Leafref target \"%s\" is not a leaf nor a leaf-list.", path);
        return -1;
    }

    /* check status */
    if (lyp_check_status(parent->flags, parent->module, parent->name,
                     node->flags, node->module, node->name, node)) {
        return -1;
    }

    if (ret) {
        *ret = node;
    }

    return EXIT_SUCCESS;
}

/**
 * @brief Compare 2 data node values.
 *
 * Comparison performed on canonical forms, the first value
 * is first transformed into canonical form.
 *
 * @param[in] node Leaf/leaf-list with these values.
 * @param[in] noncan_val Non-canonical value.
 * @param[in] noncan_val_len Length of \p noncal_val.
 * @param[in] can_val Canonical value.
 * @return 1 if equal, 0 if not, -1 on error (logged).
 */
static int
valequal(struct lys_node *node, const char *noncan_val, int noncan_val_len, const char *can_val)
{
    int ret;
    struct lyd_node_leaf_list leaf;
    struct lys_node_leaf *sleaf = (struct lys_node_leaf*)node;

    /* dummy leaf */
    memset(&leaf, 0, sizeof leaf);
    leaf.value_str = lydict_insert(node->module->ctx, noncan_val, noncan_val_len);

repeat:
    leaf.value_type = sleaf->type.base;
    leaf.schema = node;

    if (leaf.value_type == LY_TYPE_LEAFREF) {
        if (!sleaf->type.info.lref.target) {
            /* it should either be unresolved leafref (leaf.value_type are ORed flags) or it will be resolved */
            LOGINT(node->module->ctx);
            ret = -1;
            goto finish;
        }
        sleaf = sleaf->type.info.lref.target;
        goto repeat;
    } else {
        if (!lyp_parse_value(&sleaf->type, &leaf.value_str, NULL, &leaf, NULL, NULL, 0, 0)) {
            ret = -1;
            goto finish;
        }
    }

    if (!strcmp(leaf.value_str, can_val)) {
        ret = 1;
    } else {
        ret = 0;
    }

finish:
    lydict_remove(node->module->ctx, leaf.value_str);
    return ret;
}

/**
 * @brief Resolve instance-identifier predicate in JSON data format.
 *        Does not log.
 *
 * @param[in] prev_mod Previous module to use in case there is no prefix.
 * @param[in] pred Predicate to use.
 * @param[in,out] node Node matching the restriction without
 *                     the predicate. If it does not satisfy the predicate,
 *                     it is set to NULL.
 *
 * @return Number of characters successfully parsed,
 *         positive on success, negative on failure.
 */
static int
resolve_instid_predicate(const struct lys_module *prev_mod, const char *pred, struct lyd_node **node, int cur_idx)
{
    /* ... /node[key=value] ... */
    struct lyd_node_leaf_list *key;
    struct lys_node_leaf **list_keys = NULL;
    struct lys_node_list *slist = NULL;
    const char *model, *name, *value;
    int mod_len, nam_len, val_len, i, has_predicate, parsed;
    struct ly_ctx *ctx = prev_mod->ctx;

    assert(pred && node && *node);

    parsed = 0;
    do {
        if ((i = parse_predicate(pred + parsed, &model, &mod_len, &name, &nam_len, &value, &val_len, &has_predicate)) < 1) {
            return -parsed + i;
        }
        parsed += i;

        if (!(*node)) {
            /* just parse it all */
            continue;
        }

        /* target */
        if (name[0] == '.') {
            /* leaf-list value */
            if ((*node)->schema->nodetype != LYS_LEAFLIST) {
                LOGVAL(ctx, LYE_SPEC, LY_VLOG_NONE, NULL, "Instance identifier expects leaf-list, but have %s \"%s\".",
                       strnodetype((*node)->schema->nodetype), (*node)->schema->name);
                parsed = -1;
                goto cleanup;
            }

            /* check the value */
            if (!valequal((*node)->schema, value, val_len, ((struct lyd_node_leaf_list *)*node)->value_str)) {
                *node = NULL;
                goto cleanup;
            }

        } else if (isdigit(name[0])) {
            assert(!value);

            /* keyless list position */
            if ((*node)->schema->nodetype != LYS_LIST) {
                LOGVAL(ctx, LYE_SPEC, LY_VLOG_NONE, NULL, "Instance identifier expects list, but have %s \"%s\".",
                       strnodetype((*node)->schema->nodetype), (*node)->schema->name);
                parsed = -1;
                goto cleanup;
            }

            if (((struct lys_node_list *)(*node)->schema)->keys) {
                LOGVAL(ctx, LYE_SPEC, LY_VLOG_NONE, NULL, "Instance identifier expects list without keys, but have list \"%s\".",
                       (*node)->schema->name);
                parsed = -1;
                goto cleanup;
            }

            /* check the index */
            if (atoi(name) != cur_idx) {
                *node = NULL;
                goto cleanup;
            }

        } else {
            /* list key value */
            if ((*node)->schema->nodetype != LYS_LIST) {
                LOGVAL(ctx, LYE_SPEC, LY_VLOG_NONE, NULL, "Instance identifier expects list, but have %s \"%s\".",
                       strnodetype((*node)->schema->nodetype), (*node)->schema->name);
                parsed = -1;
                goto cleanup;
            }
            slist = (struct lys_node_list *)(*node)->schema;

            /* prepare key array */
            if (!list_keys) {
                list_keys = malloc(slist->keys_size * sizeof *list_keys);
                LY_CHECK_ERR_RETURN(!list_keys, LOGMEM(ctx), -1);
                for (i = 0; i < slist->keys_size; ++i) {
                    list_keys[i] = slist->keys[i];
                }
            }

            /* find the schema key leaf */
            for (i = 0; i < slist->keys_size; ++i) {
                if (list_keys[i] && !strncmp(list_keys[i]->name, name, nam_len) && !list_keys[i]->name[nam_len]) {
                    break;
                }
            }
            if (i == slist->keys_size) {
                /* this list has no such key */
                LOGVAL(ctx, LYE_SPEC, LY_VLOG_NONE, NULL, "Instance identifier expects list with the key \"%.*s\","
                       " but list \"%s\" does not define it.", nam_len, name, slist->name);
                parsed = -1;
                goto cleanup;
            }

            /* check module */
            if (model) {
                if (strncmp(list_keys[i]->module->name, model, mod_len) || list_keys[i]->module->name[mod_len]) {
                    LOGVAL(ctx, LYE_SPEC, LY_VLOG_NONE, NULL, "Instance identifier expects key \"%s\" from module \"%.*s\", not \"%s\".",
                           list_keys[i]->name, model, mod_len, list_keys[i]->module->name);
                    parsed = -1;
                    goto cleanup;
                }
            } else {
                if (list_keys[i]->module != prev_mod) {
                    LOGVAL(ctx, LYE_SPEC, LY_VLOG_NONE, NULL, "Instance identifier expects key \"%s\" from module \"%s\", not \"%s\".",
                           list_keys[i]->name, prev_mod->name, list_keys[i]->module->name);
                    parsed = -1;
                    goto cleanup;
                }
            }

            /* find the actual data key */
            for (key = (struct lyd_node_leaf_list *)(*node)->child; key; key = (struct lyd_node_leaf_list *)key->next) {
                if (key->schema == (struct lys_node *)list_keys[i]) {
                    break;
                }
            }
            if (!key) {
                /* list instance is missing a key? definitely should not happen */
                LOGINT(ctx);
                parsed = -1;
                goto cleanup;
            }

            /* check the value */
            if (!valequal(key->schema, value, val_len, key->value_str)) {
                *node = NULL;
                /* we still want to parse the whole predicate */
                continue;
            }

            /* everything is fine, mark this key as resolved */
            list_keys[i] = NULL;
        }
    } while (has_predicate);

    /* check that all list keys were specified */
    if (*node && list_keys) {
        for (i = 0; i < slist->keys_size; ++i) {
            if (list_keys[i]) {
                LOGVAL(ctx, LYE_SPEC, LY_VLOG_NONE, NULL, "Instance identifier is missing list key \"%s\".", list_keys[i]->name);
                parsed = -1;
                goto cleanup;
            }
        }
    }

cleanup:
    free(list_keys);
    return parsed;
}

static int
check_xpath(struct lys_node *node, int check_place)
{
    struct lys_node *parent;
    struct lyxp_set set;
    enum int_log_opts prev_ilo;

    if (check_place) {
        parent = node;
        while (parent) {
            if (parent->nodetype == LYS_GROUPING) {
                /* unresolved grouping, skip for now (will be checked later) */
                return EXIT_SUCCESS;
            }
            if (parent->nodetype == LYS_AUGMENT) {
                if (!((struct lys_node_augment *)parent)->target) {
                    /* unresolved augment, skip for now (will be checked later) */
                    return EXIT_FAILURE;
                } else {
                    parent = ((struct lys_node_augment *)parent)->target;
                    continue;
                }
            }
            parent = parent->parent;
        }
    }

    memset(&set, 0, sizeof set);

    /* produce just warnings */
    ly_ilo_change(NULL, ILO_ERR2WRN, &prev_ilo, NULL);
    lyxp_node_atomize(node, &set, 1);
    ly_ilo_restore(NULL, prev_ilo, NULL, 0);

    if (set.val.snodes) {
        free(set.val.snodes);
    }
    return EXIT_SUCCESS;
}

static int
check_leafref_config(struct lys_node_leaf *leaf, struct lys_type *type)
{
    unsigned int i;

    if (type->base == LY_TYPE_LEAFREF) {
        if ((leaf->flags & LYS_CONFIG_W) && type->info.lref.target && type->info.lref.req != -1 &&
                (type->info.lref.target->flags & LYS_CONFIG_R)) {
            LOGVAL(leaf->module->ctx, LYE_SPEC, LY_VLOG_LYS, leaf, "The leafref %s is config but refers to a non-config %s.",
                   strnodetype(leaf->nodetype), strnodetype(type->info.lref.target->nodetype));
            return -1;
        }
        /* we can skip the test in case the leafref is not yet resolved. In that case the test is done in the time
         * of leafref resolving (lys_leaf_add_leafref_target()) */
    } else if (type->base == LY_TYPE_UNION) {
        for (i = 0; i < type->info.uni.count; i++) {
            if (check_leafref_config(leaf, &type->info.uni.types[i])) {
                return -1;
            }
        }
    }
    return 0;
}

/**
 * @brief Passes config flag down to children, skips nodes without config flags.
 * Logs.
 *
 * @param[in] node Siblings and their children to have flags changed.
 * @param[in] clear Flag to clear all config flags if parent is LYS_NOTIF, LYS_INPUT, LYS_OUTPUT, LYS_RPC.
 * @param[in] flags Flags to assign to all the nodes.
 * @param[in,out] unres List of unresolved items.
 *
 * @return 0 on success, -1 on error.
 */
int
inherit_config_flag(struct lys_node *node, int flags, int clear)
{
    struct lys_node_leaf *leaf;
    struct ly_ctx *ctx;

    if (!node) {
        return 0;
    }

    assert(!(flags ^ (flags & LYS_CONFIG_MASK)));
    ctx = node->module->ctx;

    LY_TREE_FOR(node, node) {
        if (clear) {
            node->flags &= ~LYS_CONFIG_MASK;
            node->flags &= ~LYS_CONFIG_SET;
        } else {
            if (node->flags & LYS_CONFIG_SET) {
                /* skip nodes with an explicit config value */
                if ((flags & LYS_CONFIG_R) && (node->flags & LYS_CONFIG_W)) {
                    LOGVAL(ctx, LYE_INARG, LY_VLOG_LYS, node, "true", "config");
                    LOGVAL(ctx, LYE_SPEC, LY_VLOG_PREV, NULL, "State nodes cannot have configuration nodes as children.");
                    return -1;
                }
                continue;
            }

            if (!(node->nodetype & (LYS_USES | LYS_GROUPING))) {
                node->flags = (node->flags & ~LYS_CONFIG_MASK) | flags;
                /* check that configuration lists have keys */
                if ((node->nodetype == LYS_LIST) && (node->flags & LYS_CONFIG_W)
                        && !((struct lys_node_list *)node)->keys_size) {
                    LOGVAL(ctx, LYE_MISSCHILDSTMT, LY_VLOG_LYS, node, "key", "list");
                    return -1;
                }
            }
        }
        if (!(node->nodetype & (LYS_LEAF | LYS_LEAFLIST | LYS_ANYDATA))) {
            if (inherit_config_flag(node->child, flags, clear)) {
                return -1;
            }
        } else if (node->nodetype & (LYS_LEAF | LYS_LEAFLIST)) {
            leaf = (struct lys_node_leaf *)node;
            if (check_leafref_config(leaf, &leaf->type)) {
                return -1;
            }
        }
    }

    return 0;
}

/**
 * @brief Resolve augment target. Logs directly.
 *
 * @param[in] aug Augment to use.
 * @param[in] uses Parent where to start the search in. If set, uses augment, if not, standalone augment.
 * @param[in,out] unres List of unresolved items.
 *
 * @return EXIT_SUCCESS on success, EXIT_FAILURE on forward reference, -1 on error.
 */
static int
resolve_augment(struct lys_node_augment *aug, struct lys_node *uses, struct unres_schema *unres)
{
    int rc;
    struct lys_node *sub;
    struct lys_module *mod;
    struct ly_set *set;
    struct ly_ctx *ctx;

    assert(aug);
    mod = lys_main_module(aug->module);
    ctx = mod->ctx;

    /* set it as not applied for now */
    aug->flags |= LYS_NOTAPPLIED;

    /* it can already be resolved in case we returned EXIT_FAILURE from if block below */
    if (!aug->target) {
        /* resolve target node */
        rc = resolve_schema_nodeid(aug->target_name, uses, (uses ? NULL : lys_node_module((struct lys_node *)aug)), &set, 0, 0);
        if (rc == -1) {
            LOGVAL(ctx, LYE_PATH, LY_VLOG_LYS, aug);
            return -1;
        }
        if (!set) {
            LOGVAL(ctx, LYE_INRESOLV, LY_VLOG_LYS, aug, "augment", aug->target_name);
            return EXIT_FAILURE;
        }
        aug->target = set->set.s[0];
        ly_set_free(set);
    }

    /* check for mandatory nodes - if the target node is in another module
     * the added nodes cannot be mandatory
     */
    if (!aug->parent && (lys_node_module((struct lys_node *)aug) != lys_node_module(aug->target))
            && (rc = lyp_check_mandatory_augment(aug, aug->target))) {
        return rc;
    }

    /* check augment target type and then augment nodes type */
    if (aug->target->nodetype & (LYS_CONTAINER | LYS_LIST)) {
        LY_TREE_FOR(aug->child, sub) {
            if (!(sub->nodetype & (LYS_ANYDATA | LYS_CONTAINER | LYS_LEAF | LYS_LIST | LYS_LEAFLIST | LYS_USES
                                   | LYS_CHOICE | LYS_ACTION | LYS_NOTIF))) {
                LOGVAL(ctx, LYE_INCHILDSTMT, LY_VLOG_LYS, aug, strnodetype(sub->nodetype), "augment");
                LOGVAL(ctx, LYE_SPEC, LY_VLOG_PREV, NULL, "Cannot augment \"%s\" with a \"%s\".",
                       strnodetype(aug->target->nodetype), strnodetype(sub->nodetype));
                return -1;
            }
        }
    } else if (aug->target->nodetype & (LYS_CASE | LYS_INPUT | LYS_OUTPUT | LYS_NOTIF)) {
        LY_TREE_FOR(aug->child, sub) {
            if (!(sub->nodetype & (LYS_ANYDATA | LYS_CONTAINER | LYS_LEAF | LYS_LIST | LYS_LEAFLIST | LYS_USES | LYS_CHOICE))) {
                LOGVAL(ctx, LYE_INCHILDSTMT, LY_VLOG_LYS, aug, strnodetype(sub->nodetype), "augment");
                LOGVAL(ctx, LYE_SPEC, LY_VLOG_PREV, NULL, "Cannot augment \"%s\" with a \"%s\".",
                       strnodetype(aug->target->nodetype), strnodetype(sub->nodetype));
                return -1;
            }
        }
    } else if (aug->target->nodetype == LYS_CHOICE) {
        LY_TREE_FOR(aug->child, sub) {
            if (!(sub->nodetype & (LYS_CASE | LYS_ANYDATA | LYS_CONTAINER | LYS_LEAF | LYS_LIST | LYS_LEAFLIST))) {
                LOGVAL(ctx, LYE_INCHILDSTMT, LY_VLOG_LYS, aug, strnodetype(sub->nodetype), "augment");
                LOGVAL(ctx, LYE_SPEC, LY_VLOG_PREV, NULL, "Cannot augment \"%s\" with a \"%s\".",
                       strnodetype(aug->target->nodetype), strnodetype(sub->nodetype));
                return -1;
            }
        }
    } else {
        LOGVAL(ctx, LYE_INARG, LY_VLOG_LYS, aug, aug->target_name, "target-node");
        LOGVAL(ctx, LYE_SPEC, LY_VLOG_PREV, NULL, "Invalid augment target node type \"%s\".", strnodetype(aug->target->nodetype));
        return -1;
    }

    /* check identifier uniqueness as in lys_node_addchild() */
    LY_TREE_FOR(aug->child, sub) {
        if (lys_check_id(sub, aug->target, NULL)) {
            return -1;
        }
    }

    if (!aug->child) {
        /* empty augment, nothing to connect, but it is techincally applied */
        LOGWRN(ctx, "Augment \"%s\" without children.", aug->target_name);
        aug->flags &= ~LYS_NOTAPPLIED;
    } else if ((aug->parent || mod->implemented) && apply_aug(aug, unres)) {
        /* we try to connect the augment only in case the module is implemented or
         * the augment applies on the used grouping, anyway we failed here */
        return -1;
    }

    return EXIT_SUCCESS;
}

static int
resolve_extension(struct unres_ext *info, struct lys_ext_instance **ext, struct unres_schema *unres)
{
    enum LY_VLOG_ELEM vlog_type;
    void *vlog_node;
    unsigned int i, j;
    struct lys_ext *e;
    char *ext_name, *ext_prefix, *tmp;
    struct lyxml_elem *next_yin, *yin;
    const struct lys_module *mod;
    struct lys_ext_instance *tmp_ext;
    struct ly_ctx *ctx = NULL;
    LYEXT_TYPE etype;

    switch (info->parent_type) {
    case LYEXT_PAR_NODE:
        vlog_node = info->parent;
        vlog_type = LY_VLOG_LYS;
        break;
    case LYEXT_PAR_MODULE:
    case LYEXT_PAR_IMPORT:
    case LYEXT_PAR_INCLUDE:
        vlog_node = NULL;
        vlog_type = LY_VLOG_LYS;
        break;
    default:
        vlog_node = NULL;
        vlog_type = LY_VLOG_NONE;
        break;
    }

    if (info->datatype == LYS_IN_YIN) {
        /* YIN */

        /* get the module where the extension is supposed to be defined */
        mod = lyp_get_import_module_ns(info->mod, info->data.yin->ns->value);
        if (!mod) {
            LOGVAL(ctx, LYE_INSTMT, vlog_type, vlog_node, info->data.yin->name);
            return EXIT_FAILURE;
        }
        ctx = mod->ctx;

        /* find the extension definition */
        e = NULL;
        for (i = 0; i < mod->extensions_size; i++) {
            if (ly_strequal(mod->extensions[i].name, info->data.yin->name, 1)) {
                e = &mod->extensions[i];
                break;
            }
        }
        /* try submodules */
        for (j = 0; !e && j < mod->inc_size; j++) {
            for (i = 0; i < mod->inc[j].submodule->extensions_size; i++) {
                if (ly_strequal(mod->inc[j].submodule->extensions[i].name, info->data.yin->name, 1)) {
                    e = &mod->inc[j].submodule->extensions[i];
                    break;
                }
            }
        }
        if (!e) {
            LOGVAL(ctx, LYE_INSTMT, vlog_type, vlog_node, info->data.yin->name);
            return EXIT_FAILURE;
        }

        /* we have the extension definition, so now it cannot be forward referenced and error is always fatal */

        if (e->plugin && e->plugin->check_position) {
            /* common part - we have plugin with position checking function, use it first */
            if ((*e->plugin->check_position)(info->parent, info->parent_type, info->substmt)) {
                /* extension is not allowed here */
                LOGVAL(ctx, LYE_INSTMT, vlog_type, vlog_node, e->name);
                return -1;
            }
        }

        /* extension type-specific part - allocation */
        if (e->plugin) {
            etype = e->plugin->type;
        } else {
            /* default type */
            etype = LYEXT_FLAG;
        }
        switch (etype) {
        case LYEXT_FLAG:
            (*ext) = calloc(1, sizeof(struct lys_ext_instance));
            break;
        case LYEXT_COMPLEX:
            (*ext) = calloc(1, ((struct lyext_plugin_complex*)e->plugin)->instance_size);
            break;
        case LYEXT_ERR:
            /* we never should be here */
            LOGINT(ctx);
            return -1;
        }
        LY_CHECK_ERR_RETURN(!*ext, LOGMEM(ctx), -1);

        /* common part for all extension types */
        (*ext)->def = e;
        (*ext)->parent = info->parent;
        (*ext)->parent_type = info->parent_type;
        (*ext)->insubstmt = info->substmt;
        (*ext)->insubstmt_index = info->substmt_index;
        (*ext)->ext_type = e->plugin ? e->plugin->type : LYEXT_FLAG;
        (*ext)->flags |= e->plugin ? e->plugin->flags : 0;

        if (e->argument) {
            if (!(e->flags & LYS_YINELEM)) {
                (*ext)->arg_value = lyxml_get_attr(info->data.yin, e->argument, NULL);
                if (!(*ext)->arg_value) {
                    LOGVAL(ctx, LYE_MISSARG, LY_VLOG_NONE, NULL, e->argument, info->data.yin->name);
                    return -1;
                }

                (*ext)->arg_value = lydict_insert(mod->ctx, (*ext)->arg_value, 0);
            } else {
                LY_TREE_FOR_SAFE(info->data.yin->child, next_yin, yin) {
                    if (ly_strequal(yin->name, e->argument, 1)) {
                        (*ext)->arg_value = lydict_insert(mod->ctx, yin->content, 0);
                        lyxml_free(mod->ctx, yin);
                        break;
                    }
                }
            }
        }

        if ((*ext)->flags & LYEXT_OPT_VALID &&
            (info->parent_type == LYEXT_PAR_NODE || info->parent_type == LYEXT_PAR_TPDF)) {
            ((struct lys_node *)info->parent)->flags |= LYS_VALID_EXT;
        }

        (*ext)->nodetype = LYS_EXT;
        (*ext)->module = info->mod;

        /* extension type-specific part - parsing content */
        switch (etype) {
        case LYEXT_FLAG:
            LY_TREE_FOR_SAFE(info->data.yin->child, next_yin, yin) {
                if (!yin->ns) {
                    /* garbage */
                    lyxml_free(mod->ctx, yin);
                    continue;
                } else if (!strcmp(yin->ns->value, LY_NSYIN)) {
                    /* standard YANG statements are not expected here */
                    LOGVAL(ctx, LYE_INCHILDSTMT, vlog_type, vlog_node, yin->name, info->data.yin->name);
                    return -1;
                } else if (yin->ns == info->data.yin->ns &&
                        (e->flags & LYS_YINELEM) && ly_strequal(yin->name, e->argument, 1)) {
                    /* we have the extension's argument */
                    if ((*ext)->arg_value) {
                        LOGVAL(ctx, LYE_TOOMANY, vlog_type, vlog_node, yin->name, info->data.yin->name);
                        return -1;
                    }
                    (*ext)->arg_value = yin->content;
                    yin->content = NULL;
                    lyxml_free(mod->ctx, yin);
                } else {
                    /* extension instance */
                    if (lyp_yin_parse_subnode_ext(info->mod, *ext, LYEXT_PAR_EXTINST, yin,
                                                  LYEXT_SUBSTMT_SELF, 0, unres)) {
                        return -1;
                    }

                    continue;
                }
            }
            break;
        case LYEXT_COMPLEX:
            ((struct lys_ext_instance_complex*)(*ext))->substmt = ((struct lyext_plugin_complex*)e->plugin)->substmt;
            if (lyp_yin_parse_complex_ext(info->mod, (struct lys_ext_instance_complex*)(*ext), info->data.yin, unres)) {
                /* TODO memory cleanup */
                return -1;
            }
            break;
        default:
            break;
        }

        /* TODO - lyext_check_result_clb, other than LYEXT_FLAG plugins */

    } else {
        /* YANG */

        ext_prefix = (char *)(*ext)->def;
        tmp = strchr(ext_prefix, ':');
        if (!tmp) {
            LOGVAL(ctx, LYE_INSTMT, vlog_type, vlog_node, ext_prefix);
            goto error;
        }
        ext_name = tmp + 1;

        /* get the module where the extension is supposed to be defined */
        mod = lyp_get_module(info->mod, ext_prefix, tmp - ext_prefix, NULL, 0, 0);
        if (!mod) {
            LOGVAL(ctx, LYE_INSTMT, vlog_type, vlog_node, ext_prefix);
            return EXIT_FAILURE;
        }
        ctx = mod->ctx;

        /* find the extension definition */
        e = NULL;
        for (i = 0; i < mod->extensions_size; i++) {
            if (ly_strequal(mod->extensions[i].name, ext_name, 0)) {
                e = &mod->extensions[i];
                break;
            }
        }
        /* try submodules */
        for (j = 0; !e && j < mod->inc_size; j++) {
            for (i = 0; i < mod->inc[j].submodule->extensions_size; i++) {
                if (ly_strequal(mod->inc[j].submodule->extensions[i].name, ext_name, 0)) {
                    e = &mod->inc[j].submodule->extensions[i];
                    break;
                }
            }
        }
        if (!e) {
            LOGVAL(ctx, LYE_INSTMT, vlog_type, vlog_node, ext_prefix);
            return EXIT_FAILURE;
        }

        (*ext)->flags &= ~LYEXT_OPT_YANG;
        (*ext)->def = NULL;

        /* we have the extension definition, so now it cannot be forward referenced and error is always fatal */

        if (e->plugin && e->plugin->check_position) {
            /* common part - we have plugin with position checking function, use it first */
            if ((*e->plugin->check_position)(info->parent, info->parent_type, info->substmt)) {
                /* extension is not allowed here */
                LOGVAL(ctx, LYE_INSTMT, vlog_type, vlog_node, e->name);
                goto error;
            }
        }

        /* extension common part */
        (*ext)->def = e;
        (*ext)->parent = info->parent;
        (*ext)->ext_type = e->plugin ? e->plugin->type : LYEXT_FLAG;
        (*ext)->flags |= e->plugin ? e->plugin->flags : 0;

        if (e->argument && !(*ext)->arg_value) {
            LOGVAL(ctx, LYE_MISSARG, LY_VLOG_NONE, NULL, e->argument, ext_name);
            goto error;
        }

        if ((*ext)->flags & LYEXT_OPT_VALID &&
            (info->parent_type == LYEXT_PAR_NODE || info->parent_type == LYEXT_PAR_TPDF)) {
            ((struct lys_node *)info->parent)->flags |= LYS_VALID_EXT;
        }

        (*ext)->module = info->mod;
        (*ext)->nodetype = LYS_EXT;

        /* extension type-specific part */
        if (e->plugin) {
            etype = e->plugin->type;
        } else {
            /* default type */
            etype = LYEXT_FLAG;
        }
        switch (etype) {
        case LYEXT_FLAG:
            /* nothing change */
            break;
        case LYEXT_COMPLEX:
            tmp_ext = realloc(*ext, ((struct lyext_plugin_complex*)e->plugin)->instance_size);
            LY_CHECK_ERR_GOTO(!tmp_ext, LOGMEM(ctx), error);
            memset((char *)tmp_ext + sizeof **ext, 0, ((struct lyext_plugin_complex*)e->plugin)->instance_size - sizeof **ext);
            (*ext) = tmp_ext;
            ((struct lys_ext_instance_complex*)(*ext))->substmt = ((struct lyext_plugin_complex*)e->plugin)->substmt;
            if (info->data.yang) {
                *tmp = ':';
                if (yang_parse_ext_substatement(info->mod, unres, info->data.yang->ext_substmt, ext_prefix,
                                                (struct lys_ext_instance_complex*)(*ext))) {
                    goto error;
                }
                if (yang_fill_extcomplex_module(info->mod->ctx, (struct lys_ext_instance_complex*)(*ext), ext_prefix,
                                                info->data.yang->ext_modules, info->mod->implemented)) {
                    goto error;
                }
            }
            if (lyp_mand_check_ext((struct lys_ext_instance_complex*)(*ext), ext_prefix)) {
                goto error;
            }
            break;
        case LYEXT_ERR:
            /* we never should be here */
            LOGINT(ctx);
            goto error;
        }

        if (yang_check_ext_instance(info->mod, &(*ext)->ext, (*ext)->ext_size, *ext, unres)) {
            goto error;
        }
        free(ext_prefix);
    }

    return EXIT_SUCCESS;
error:
    free(ext_prefix);
    return -1;
}

/**
 * @brief Resolve (find) choice default case. Does not log.
 *
 * @param[in] choic Choice to use.
 * @param[in] dflt Name of the default case.
 *
 * @return Pointer to the default node or NULL.
 */
static struct lys_node *
resolve_choice_dflt(struct lys_node_choice *choic, const char *dflt)
{
    struct lys_node *child, *ret;

    LY_TREE_FOR(choic->child, child) {
        if (child->nodetype == LYS_USES) {
            ret = resolve_choice_dflt((struct lys_node_choice *)child, dflt);
            if (ret) {
                return ret;
            }
        }

        if (ly_strequal(child->name, dflt, 1) && (child->nodetype & (LYS_ANYDATA | LYS_CASE
                | LYS_CONTAINER | LYS_LEAF | LYS_LEAFLIST | LYS_LIST | LYS_CHOICE))) {
            return child;
        }
    }

    return NULL;
}

/**
 * @brief Resolve uses, apply augments, refines. Logs directly.
 *
 * @param[in] uses Uses to use.
 * @param[in,out] unres List of unresolved items.
 *
 * @return EXIT_SUCCESS on success, -1 on error.
 */
static int
resolve_uses(struct lys_node_uses *uses, struct unres_schema *unres)
{
    struct ly_ctx *ctx = uses->module->ctx; /* shortcut */
    struct lys_node *node = NULL, *next, *iter, **refine_nodes = NULL;
    struct lys_node *node_aux, *parent, *tmp;
    struct lys_node_leaflist *llist;
    struct lys_node_leaf *leaf;
    struct lys_refine *rfn;
    struct lys_restr *must, **old_must;
    struct lys_iffeature *iff, **old_iff;
    int i, j, k, rc;
    uint8_t size, *old_size;
    unsigned int usize, usize1, usize2;

    assert(uses->grp);

    /* check that the grouping is resolved (no unresolved uses inside) */
    assert(!uses->grp->unres_count);

    /* copy the data nodes from grouping into the uses context */
    LY_TREE_FOR(uses->grp->child, node_aux) {
        if (node_aux->nodetype & LYS_GROUPING) {
            /* do not instantiate groupings from groupings */
            continue;
        }
        node = lys_node_dup(uses->module, (struct lys_node *)uses, node_aux, unres, 0);
        if (!node) {
            LOGVAL(ctx, LYE_INARG, LY_VLOG_LYS, uses, uses->grp->name, "uses");
            LOGVAL(ctx, LYE_SPEC, LY_VLOG_PREV, NULL, "Copying data from grouping failed.");
            goto fail;
        }
        /* test the name of siblings */
        LY_TREE_FOR((uses->parent) ? *lys_child(uses->parent, LYS_USES) : lys_main_module(uses->module)->data, tmp) {
            if (!(tmp->nodetype & (LYS_USES | LYS_GROUPING | LYS_CASE)) && ly_strequal(tmp->name, node_aux->name, 1)) {
                goto fail;
            }
        }
    }

    /* we managed to copy the grouping, the rest must be possible to resolve */

    if (uses->refine_size) {
        refine_nodes = malloc(uses->refine_size * sizeof *refine_nodes);
        LY_CHECK_ERR_GOTO(!refine_nodes, LOGMEM(ctx), fail);
    }

    /* apply refines */
    for (i = 0; i < uses->refine_size; i++) {
        rfn = &uses->refine[i];
        rc = resolve_descendant_schema_nodeid(rfn->target_name, uses->child,
                                              LYS_NO_RPC_NOTIF_NODE | LYS_ACTION | LYS_NOTIF,
                                              0, (const struct lys_node **)&node);
        if (rc || !node) {
            LOGVAL(ctx, LYE_INARG, LY_VLOG_LYS, uses, rfn->target_name, "refine");
            goto fail;
        }

        if (rfn->target_type && !(node->nodetype & rfn->target_type)) {
            LOGVAL(ctx, LYE_INARG, LY_VLOG_LYS, uses, rfn->target_name, "refine");
            LOGVAL(ctx, LYE_SPEC, LY_VLOG_PREV, NULL, "Refine substatements not applicable to the target-node.");
            goto fail;
        }
        refine_nodes[i] = node;

        /* description on any nodetype */
        if (rfn->dsc) {
            lydict_remove(ctx, node->dsc);
            node->dsc = lydict_insert(ctx, rfn->dsc, 0);
        }

        /* reference on any nodetype */
        if (rfn->ref) {
            lydict_remove(ctx, node->ref);
            node->ref = lydict_insert(ctx, rfn->ref, 0);
        }

        /* config on any nodetype,
         * in case of notification or rpc/action, the config is not applicable (there is no config status) */
        if ((rfn->flags & LYS_CONFIG_MASK) && (node->flags & LYS_CONFIG_MASK)) {
            node->flags &= ~LYS_CONFIG_MASK;
            node->flags |= (rfn->flags & LYS_CONFIG_MASK);
        }

        /* default value ... */
        if (rfn->dflt_size) {
            if (node->nodetype == LYS_LEAF) {
                /* leaf */
                leaf = (struct lys_node_leaf *)node;

                /* replace default value */
                lydict_remove(ctx, leaf->dflt);
                leaf->dflt = lydict_insert(ctx, rfn->dflt[0], 0);

                /* check the default value */
                if (unres_schema_add_node(leaf->module, unres, &leaf->type, UNRES_TYPE_DFLT,
                                          (struct lys_node *)(&leaf->dflt)) == -1) {
                    goto fail;
                }
            } else if (node->nodetype == LYS_LEAFLIST) {
                /* leaf-list */
                llist = (struct lys_node_leaflist *)node;

                /* remove complete set of defaults in target */
                for (j = 0; j < llist->dflt_size; j++) {
                    lydict_remove(ctx, llist->dflt[j]);
                }
                free(llist->dflt);

                /* copy the default set from refine */
                llist->dflt = malloc(rfn->dflt_size * sizeof *llist->dflt);
                LY_CHECK_ERR_GOTO(!llist->dflt, LOGMEM(ctx), fail);
                llist->dflt_size = rfn->dflt_size;
                for (j = 0; j < llist->dflt_size; j++) {
                    llist->dflt[j] = lydict_insert(ctx, rfn->dflt[j], 0);
                }

                /* check default value */
                for (j = 0; j < llist->dflt_size; j++) {
                    if (unres_schema_add_node(llist->module, unres, &llist->type, UNRES_TYPE_DFLT,
                                              (struct lys_node *)(&llist->dflt[j])) == -1) {
                        goto fail;
                    }
                }
            }
        }

        /* mandatory on leaf, anyxml or choice */
        if (rfn->flags & LYS_MAND_MASK) {
            /* remove current value */
            node->flags &= ~LYS_MAND_MASK;

            /* set new value */
            node->flags |= (rfn->flags & LYS_MAND_MASK);

            if (rfn->flags & LYS_MAND_TRUE) {
                /* check if node has default value */
                if ((node->nodetype & LYS_LEAF) && ((struct lys_node_leaf *)node)->dflt) {
                    LOGVAL(ctx, LYE_SPEC, LY_VLOG_LYS, uses,
                           "The \"mandatory\" statement is forbidden on leaf with \"default\".");
                    goto fail;
                }
                if ((node->nodetype & LYS_CHOICE) && ((struct lys_node_choice *)node)->dflt) {
                    LOGVAL(ctx, LYE_SPEC, LY_VLOG_LYS, uses,
                           "The \"mandatory\" statement is forbidden on choices with \"default\".");
                    goto fail;
                }
            }
        }

        /* presence on container */
        if ((node->nodetype & LYS_CONTAINER) && rfn->mod.presence) {
            lydict_remove(ctx, ((struct lys_node_container *)node)->presence);
            ((struct lys_node_container *)node)->presence = lydict_insert(ctx, rfn->mod.presence, 0);
        }

        /* min/max-elements on list or leaf-list */
        if (node->nodetype == LYS_LIST) {
            if (rfn->flags & LYS_RFN_MINSET) {
                ((struct lys_node_list *)node)->min = rfn->mod.list.min;
            }
            if (rfn->flags & LYS_RFN_MAXSET) {
                ((struct lys_node_list *)node)->max = rfn->mod.list.max;
            }
        } else if (node->nodetype == LYS_LEAFLIST) {
            if (rfn->flags & LYS_RFN_MINSET) {
                ((struct lys_node_leaflist *)node)->min = rfn->mod.list.min;
            }
            if (rfn->flags & LYS_RFN_MAXSET) {
                ((struct lys_node_leaflist *)node)->max = rfn->mod.list.max;
            }
        }

        /* must in leaf, leaf-list, list, container or anyxml */
        if (rfn->must_size) {
            switch (node->nodetype) {
            case LYS_LEAF:
                old_size = &((struct lys_node_leaf *)node)->must_size;
                old_must = &((struct lys_node_leaf *)node)->must;
                break;
            case LYS_LEAFLIST:
                old_size = &((struct lys_node_leaflist *)node)->must_size;
                old_must = &((struct lys_node_leaflist *)node)->must;
                break;
            case LYS_LIST:
                old_size = &((struct lys_node_list *)node)->must_size;
                old_must = &((struct lys_node_list *)node)->must;
                break;
            case LYS_CONTAINER:
                old_size = &((struct lys_node_container *)node)->must_size;
                old_must = &((struct lys_node_container *)node)->must;
                break;
            case LYS_ANYXML:
            case LYS_ANYDATA:
                old_size = &((struct lys_node_anydata *)node)->must_size;
                old_must = &((struct lys_node_anydata *)node)->must;
                break;
            default:
                LOGINT(ctx);
                goto fail;
            }

            size = *old_size + rfn->must_size;
            must = realloc(*old_must, size * sizeof *rfn->must);
            LY_CHECK_ERR_GOTO(!must, LOGMEM(ctx), fail);
            for (k = 0, j = *old_size; k < rfn->must_size; k++, j++) {
                must[j].ext_size = rfn->must[k].ext_size;
                lys_ext_dup(ctx, rfn->module, rfn->must[k].ext, rfn->must[k].ext_size, &rfn->must[k], LYEXT_PAR_RESTR,
                            &must[j].ext, 0, unres);
                must[j].expr = lydict_insert(ctx, rfn->must[k].expr, 0);
                must[j].dsc = lydict_insert(ctx, rfn->must[k].dsc, 0);
                must[j].ref = lydict_insert(ctx, rfn->must[k].ref, 0);
                must[j].eapptag = lydict_insert(ctx, rfn->must[k].eapptag, 0);
                must[j].emsg = lydict_insert(ctx, rfn->must[k].emsg, 0);
                must[j].flags = rfn->must[k].flags;
            }

            *old_must = must;
            *old_size = size;

            /* check XPath dependencies again */
            if (unres_schema_add_node(node->module, unres, node, UNRES_XPATH, NULL) == -1) {
                goto fail;
            }
        }

        /* if-feature in leaf, leaf-list, list, container or anyxml */
        if (rfn->iffeature_size) {
            old_size = &node->iffeature_size;
            old_iff = &node->iffeature;

            size = *old_size + rfn->iffeature_size;
            iff = realloc(*old_iff, size * sizeof *rfn->iffeature);
            LY_CHECK_ERR_GOTO(!iff, LOGMEM(ctx), fail);
            *old_iff = iff;

            for (k = 0, j = *old_size; k < rfn->iffeature_size; k++, j++) {
                resolve_iffeature_getsizes(&rfn->iffeature[k], &usize1, &usize2);
                if (usize1) {
                    /* there is something to duplicate */
                    /* duplicate compiled expression */
                    usize = (usize1 / 4) + (usize1 % 4) ? 1 : 0;
                    iff[j].expr = malloc(usize * sizeof *iff[j].expr);
                    LY_CHECK_ERR_GOTO(!iff[j].expr, LOGMEM(ctx), fail);
                    memcpy(iff[j].expr, rfn->iffeature[k].expr, usize * sizeof *iff[j].expr);

                    /* duplicate list of feature pointers */
                    iff[j].features = malloc(usize2 * sizeof *iff[k].features);
                    LY_CHECK_ERR_GOTO(!iff[j].expr, LOGMEM(ctx), fail);
                    memcpy(iff[j].features, rfn->iffeature[k].features, usize2 * sizeof *iff[j].features);

                    /* duplicate extensions */
                    iff[j].ext_size = rfn->iffeature[k].ext_size;
                    lys_ext_dup(ctx, rfn->module, rfn->iffeature[k].ext, rfn->iffeature[k].ext_size,
                                &rfn->iffeature[k], LYEXT_PAR_IFFEATURE, &iff[j].ext, 0, unres);
                }
                (*old_size)++;
            }
            assert(*old_size == size);
        }
    }

    /* apply augments */
    for (i = 0; i < uses->augment_size; i++) {
        rc = resolve_augment(&uses->augment[i], (struct lys_node *)uses, unres);
        if (rc) {
            goto fail;
        }
    }

    /* check refines */
    for (i = 0; i < uses->refine_size; i++) {
        node = refine_nodes[i];
        rfn = &uses->refine[i];

        /* config on any nodetype */
        if ((rfn->flags & LYS_CONFIG_MASK) && (node->flags & LYS_CONFIG_MASK)) {
            for (parent = lys_parent(node); parent && parent->nodetype == LYS_USES; parent = lys_parent(parent));
            if (parent && parent->nodetype != LYS_GROUPING && (parent->flags & LYS_CONFIG_MASK) &&
                    ((parent->flags & LYS_CONFIG_MASK) != (rfn->flags & LYS_CONFIG_MASK)) &&
                    (rfn->flags & LYS_CONFIG_W)) {
                /* setting config true under config false is prohibited */
                LOGVAL(ctx, LYE_INARG, LY_VLOG_LYS, uses, "config", "refine");
                LOGVAL(ctx, LYE_SPEC, LY_VLOG_PREV, NULL,
                       "changing config from 'false' to 'true' is prohibited while "
                       "the target's parent is still config 'false'.");
                goto fail;
            }

            /* inherit config change to the target children */
            LY_TREE_DFS_BEGIN(node->child, next, iter) {
                if (rfn->flags & LYS_CONFIG_W) {
                    if (iter->flags & LYS_CONFIG_SET) {
                        /* config is set explicitely, go to next sibling */
                        next = NULL;
                        goto nextsibling;
                    }
                } else { /* LYS_CONFIG_R */
                    if ((iter->flags & LYS_CONFIG_SET) && (iter->flags & LYS_CONFIG_W)) {
                        /* error - we would have config data under status data */
                        LOGVAL(ctx, LYE_INARG, LY_VLOG_LYS, uses, "config", "refine");
                        LOGVAL(ctx, LYE_SPEC, LY_VLOG_PREV, NULL,
                               "changing config from 'true' to 'false' is prohibited while the target "
                               "has still a children with explicit config 'true'.");
                        goto fail;
                    }
                }
                /* change config */
                iter->flags &= ~LYS_CONFIG_MASK;
                iter->flags |= (rfn->flags & LYS_CONFIG_MASK);

                /* select next iter - modified LY_TREE_DFS_END */
                if (iter->nodetype & (LYS_LEAF | LYS_LEAFLIST | LYS_ANYDATA)) {
                    next = NULL;
                } else {
                    next = iter->child;
                }
nextsibling:
                if (!next) {
                    /* try siblings */
                    next = iter->next;
                }
                while (!next) {
                    /* parent is already processed, go to its sibling */
                    iter = lys_parent(iter);

                    /* no siblings, go back through parents */
                    if (iter == node) {
                        /* we are done, no next element to process */
                        break;
                    }
                    next = iter->next;
                }
            }
        }

        /* default value */
        if (rfn->dflt_size) {
            if (node->nodetype == LYS_CHOICE) {
                /* choice */
                ((struct lys_node_choice *)node)->dflt = resolve_choice_dflt((struct lys_node_choice *)node,
                                                                             rfn->dflt[0]);
                if (!((struct lys_node_choice *)node)->dflt) {
                    LOGVAL(ctx, LYE_INARG, LY_VLOG_LYS, uses, rfn->dflt[0], "default");
                    goto fail;
                }
                if (lyp_check_mandatory_choice(node)) {
                    goto fail;
                }
            }
        }

        /* min/max-elements on list or leaf-list */
        if (node->nodetype == LYS_LIST && ((struct lys_node_list *)node)->max) {
            if (((struct lys_node_list *)node)->min > ((struct lys_node_list *)node)->max) {
                LOGVAL(ctx, LYE_SPEC, LY_VLOG_LYS, uses, "Invalid value \"%d\" of \"%s\".", rfn->mod.list.min, "min-elements");
                LOGVAL(ctx, LYE_SPEC, LY_VLOG_PREV, NULL, "\"min-elements\" is bigger than \"max-elements\".");
                goto fail;
            }
        } else if (node->nodetype == LYS_LEAFLIST && ((struct lys_node_leaflist *)node)->max) {
            if (((struct lys_node_leaflist *)node)->min > ((struct lys_node_leaflist *)node)->max) {
                LOGVAL(ctx, LYE_SPEC, LY_VLOG_LYS, uses, "Invalid value \"%d\" of \"%s\".", rfn->mod.list.min, "min-elements");
                LOGVAL(ctx, LYE_SPEC, LY_VLOG_PREV, NULL, "\"min-elements\" is bigger than \"max-elements\".");
                goto fail;
            }
        }

        /* additional checks */
        /* default value with mandatory/min-elements */
        if (node->nodetype == LYS_LEAFLIST) {
            llist = (struct lys_node_leaflist *)node;
            if (llist->dflt_size && llist->min) {
                LOGVAL(ctx, LYE_INCHILDSTMT, LY_VLOG_LYS, uses, rfn->dflt_size ? "default" : "min-elements", "refine");
                LOGVAL(ctx, LYE_SPEC, LY_VLOG_PREV, NULL,
                       "The \"min-elements\" statement with non-zero value is forbidden on leaf-lists with the \"default\" statement.");
                goto fail;
            }
        } else if (node->nodetype == LYS_LEAF) {
            leaf = (struct lys_node_leaf *)node;
            if (leaf->dflt && (leaf->flags & LYS_MAND_TRUE)) {
                LOGVAL(ctx, LYE_INCHILDSTMT, LY_VLOG_LYS, uses, rfn->dflt_size ? "default" : "mandatory", "refine");
                LOGVAL(ctx, LYE_SPEC, LY_VLOG_PREV, NULL,
                       "The \"mandatory\" statement is forbidden on leafs with the \"default\" statement.");
                goto fail;
            }
        }

        /* check for mandatory node in default case, first find the closest parent choice to the changed node */
        if ((rfn->flags & LYS_MAND_TRUE) || rfn->mod.list.min) {
            for (parent = node->parent;
                 parent && !(parent->nodetype & (LYS_CHOICE | LYS_GROUPING | LYS_ACTION | LYS_USES));
                 parent = parent->parent) {
                if (parent->nodetype == LYS_CONTAINER && ((struct lys_node_container *)parent)->presence) {
                    /* stop also on presence containers */
                    break;
                }
            }
            /* and if it is a choice with the default case, check it for presence of a mandatory node in it */
            if (parent && parent->nodetype == LYS_CHOICE && ((struct lys_node_choice *)parent)->dflt) {
                if (lyp_check_mandatory_choice(parent)) {
                    goto fail;
                }
            }
        }
    }
    free(refine_nodes);

    return EXIT_SUCCESS;

fail:
    LY_TREE_FOR_SAFE(uses->child, next, iter) {
        lys_node_free(iter, NULL, 0);
    }
    free(refine_nodes);
    return -1;
}

void
resolve_identity_backlink_update(struct lys_ident *der, struct lys_ident *base)
{
    int i;

    assert(der && base);

    if (!base->der) {
        /* create a set for backlinks if it does not exist */
        base->der = ly_set_new();
    }
    /* store backlink */
    ly_set_add(base->der, der, LY_SET_OPT_USEASLIST);

    /* do it recursively */
    for (i = 0; i < base->base_size; i++) {
        resolve_identity_backlink_update(der, base->base[i]);
    }
}

/**
 * @brief Resolve base identity recursively. Does not log.
 *
 * @param[in] module Main module.
 * @param[in] ident Identity to use.
 * @param[in] basename Base name of the identity.
 * @param[out] ret Pointer to the resolved identity. Can be NULL.
 *
 * @return EXIT_SUCCESS on success, EXIT_FAILURE on forward reference, -1 on crucial error.
 */
static int
resolve_base_ident_sub(const struct lys_module *module, struct lys_ident *ident, const char *basename,
                       struct unres_schema *unres, struct lys_ident **ret)
{
    uint32_t i, j;
    struct lys_ident *base = NULL;
    struct ly_ctx *ctx = module->ctx;

    assert(ret);

    /* search module */
    for (i = 0; i < module->ident_size; i++) {
        if (!strcmp(basename, module->ident[i].name)) {

            if (!ident) {
                /* just search for type, so do not modify anything, just return
                 * the base identity pointer */
                *ret = &module->ident[i];
                return EXIT_SUCCESS;
            }

            base = &module->ident[i];
            goto matchfound;
        }
    }

    /* search submodules */
    for (j = 0; j < module->inc_size && module->inc[j].submodule; j++) {
        for (i = 0; i < module->inc[j].submodule->ident_size; i++) {
            if (!strcmp(basename, module->inc[j].submodule->ident[i].name)) {

                if (!ident) {
                    *ret = &module->inc[j].submodule->ident[i];
                    return EXIT_SUCCESS;
                }

                base = &module->inc[j].submodule->ident[i];
                goto matchfound;
            }
        }
    }

matchfound:
    /* we found it somewhere */
    if (base) {
        /* is it already completely resolved? */
        for (i = 0; i < unres->count; i++) {
            if ((unres->item[i] == base) && (unres->type[i] == UNRES_IDENT)) {
                /* identity found, but not yet resolved, so do not return it in *res and try it again later */

                /* simple check for circular reference,
                 * the complete check is done as a side effect of using only completely
                 * resolved identities (previous check of unres content) */
                if (ly_strequal((const char *)unres->str_snode[i], ident->name, 1)) {
                    LOGVAL(ctx, LYE_INARG, LY_VLOG_NONE, NULL, basename, "base");
                    LOGVAL(ctx, LYE_SPEC, LY_VLOG_NONE, NULL, "Circular reference of \"%s\" identity.", basename);
                    return -1;
                }

                return EXIT_FAILURE;
            }
        }

        /* checks done, store the result */
        *ret = base;
        return EXIT_SUCCESS;
    }

    /* base not found (maybe a forward reference) */
    return EXIT_FAILURE;
}

/**
 * @brief Resolve base identity. Logs directly.
 *
 * @param[in] module Main module.
 * @param[in] ident Identity to use.
 * @param[in] basename Base name of the identity.
 * @param[in] parent Either "type" or "identity".
 * @param[in,out] type Type structure where we want to resolve identity. Can be NULL.
 *
 * @return EXIT_SUCCESS on success, EXIT_FAILURE on forward reference, -1 on error.
 */
static int
resolve_base_ident(const struct lys_module *module, struct lys_ident *ident, const char *basename, const char *parent,
                   struct lys_type *type, struct unres_schema *unres)
{
    const char *name;
    int mod_name_len = 0, rc;
    struct lys_ident *target, **ret;
    uint16_t flags;
    struct lys_module *mod;
    struct ly_ctx *ctx = module->ctx;

    assert((ident && !type) || (!ident && type));

    if (!type) {
        /* have ident to resolve */
        ret = &target;
        flags = ident->flags;
        mod = ident->module;
    } else {
        /* have type to fill */
        ++type->info.ident.count;
        type->info.ident.ref = ly_realloc(type->info.ident.ref, type->info.ident.count * sizeof *type->info.ident.ref);
        LY_CHECK_ERR_RETURN(!type->info.ident.ref, LOGMEM(ctx), -1);

        ret = &type->info.ident.ref[type->info.ident.count - 1];
        flags = type->parent->flags;
        mod = type->parent->module;
    }
    *ret = NULL;

    /* search for the base identity */
    name = strchr(basename, ':');
    if (name) {
        /* set name to correct position after colon */
        mod_name_len = name - basename;
        name++;

        if (!strncmp(basename, module->name, mod_name_len) && !module->name[mod_name_len]) {
            /* prefix refers to the current module, ignore it */
            mod_name_len = 0;
        }
    } else {
        name = basename;
    }

    /* get module where to search */
    module = lyp_get_module(module, NULL, 0, mod_name_len ? basename : NULL, mod_name_len, 0);
    if (!module) {
        /* identity refers unknown data model */
        LOGVAL(ctx, LYE_INMOD, LY_VLOG_NONE, NULL, basename);
        return -1;
    }

    /* search in the identified module ... */
    rc = resolve_base_ident_sub(module, ident, name, unres, ret);
    if (!rc) {
        assert(*ret);

        /* check status */
        if (lyp_check_status(flags, mod, ident ? ident->name : "of type",
                             (*ret)->flags, (*ret)->module, (*ret)->name, NULL)) {
            rc = -1;
        } else if (ident) {
            ident->base[ident->base_size++] = *ret;
            if (lys_main_module(mod)->implemented) {
                /* in case of the implemented identity, maintain backlinks to it
                 * from the base identities to make it available when resolving
                 * data with the identity values (not implemented identity is not
                 * allowed as an identityref value). */
                resolve_identity_backlink_update(ident, *ret);
            }
        }
    } else if (rc == EXIT_FAILURE) {
        LOGVAL(ctx, LYE_INRESOLV, LY_VLOG_NONE, NULL, parent, basename);
        if (type) {
            --type->info.ident.count;
        }
    }

    return rc;
}

/*
 * 1 - true (der is derived from base)
 * 0 - false (der is not derived from base)
 */
static int
search_base_identity(struct lys_ident *der, struct lys_ident *base)
{
    int i;

    if (der == base) {
        return 1;
    } else {
        for(i = 0; i < der->base_size; i++) {
            if (search_base_identity(der->base[i], base) == 1) {
                return 1;
            }
        }
    }

    return 0;
}

/**
 * @brief Resolve JSON data format identityref. Logs directly.
 *
 * @param[in] type Identityref type.
 * @param[in] ident_name Identityref name.
 * @param[in] node Node where the identityref is being resolved
 * @param[in] dflt flag if we are resolving default value in the schema
 *
 * @return Pointer to the identity resolvent, NULL on error.
 */
struct lys_ident *
resolve_identref(struct lys_type *type, const char *ident_name, struct lyd_node *node, struct lys_module *mod, int dflt)
{
    const char *mod_name, *name;
    char *str;
    int mod_name_len, nam_len, rc;
    int need_implemented = 0;
    unsigned int i, j;
    struct lys_ident *der, *cur;
    struct lys_module *imod = NULL, *m;
    struct ly_ctx *ctx;

    assert(type && ident_name && node && mod);
    ctx = mod->ctx;

    if (!type || (!type->info.ident.count && !type->der) || !ident_name) {
        return NULL;
    }

    rc = parse_node_identifier(ident_name, &mod_name, &mod_name_len, &name, &nam_len, NULL, 0);
    if (rc < 1) {
        LOGVAL(ctx, LYE_INCHAR, LY_VLOG_LYD, node, ident_name[-rc], &ident_name[-rc]);
        return NULL;
    } else if (rc < (signed)strlen(ident_name)) {
        LOGVAL(ctx, LYE_INCHAR, LY_VLOG_LYD, node, ident_name[rc], &ident_name[rc]);
        return NULL;
    }

    m = lys_main_module(mod); /* shortcut */
    if (!mod_name || (!strncmp(mod_name, m->name, mod_name_len) && !m->name[mod_name_len])) {
        /* identity is defined in the same module as node */
        imod = m;
    } else if (dflt) {
        /* solving identityref in default definition in schema -
         * find the identity's module in the imported modules list to have a correct revision */
        for (i = 0; i < mod->imp_size; i++) {
            if (!strncmp(mod_name, mod->imp[i].module->name, mod_name_len) && !mod->imp[i].module->name[mod_name_len]) {
                imod = mod->imp[i].module;
                break;
            }
        }
    } else {
        /* solving identityref in data - get the module from the context */
        for (i = 0; i < (unsigned)mod->ctx->models.used; ++i) {
            imod = mod->ctx->models.list[i];
            if (!strncmp(mod_name, imod->name, mod_name_len) && !imod->name[mod_name_len]) {
                break;
            }
            imod = NULL;
        }
        if (!imod && mod->ctx->models.parsing_sub_modules_count) {
            /* we are currently parsing some module and checking XPath or a default value,
             * so take this module into account */
            for (i = 0; i < mod->ctx->models.parsing_sub_modules_count; i++) {
                imod = mod->ctx->models.parsing_sub_modules[i];
                if (imod->type) {
                    /* skip submodules */
                    continue;
                }
                if (!strncmp(mod_name, imod->name, mod_name_len) && !imod->name[mod_name_len]) {
                    break;
                }
                imod = NULL;
            }
        }
    }

    if (!dflt && (!imod || !imod->implemented) && ctx->data_clb) {
        /* the needed module was not found, but it may have been expected so call the data callback */
        if (imod) {
            ctx->data_clb(ctx, imod->name, imod->ns, LY_MODCLB_NOT_IMPLEMENTED, ctx->data_clb_data);
        } else if (mod_name) {
            str = strndup(mod_name, mod_name_len);
            imod = (struct lys_module *)ctx->data_clb(ctx, str, NULL, 0, ctx->data_clb_data);
            free(str);
        }
    }
    if (!imod) {
        goto fail;
    }

    if (m != imod || lys_main_module(type->parent->module) != mod) {
        /* the type is not referencing the same schema,
         * THEN, we may need to make the module with the identity implemented, but only if it really
         * contains the identity */
        if (!imod->implemented) {
            cur = NULL;
            /* get the identity in the module */
            for (i = 0; i < imod->ident_size; i++) {
                if (!strcmp(name, imod->ident[i].name)) {
                    cur = &imod->ident[i];
                    break;
                }
            }
            if (!cur) {
                /* go through includes */
                for (j = 0; j < imod->inc_size; j++) {
                    for (i = 0; i < imod->inc[j].submodule->ident_size; i++) {
                        if (!strcmp(name, imod->inc[j].submodule->ident[i].name)) {
                            cur = &imod->inc[j].submodule->ident[i];
                            break;
                        }
                    }
                }
                if (!cur) {
                    goto fail;
                }
            }

            /* check that identity is derived from one of the type's base */
            while (type->der) {
                for (i = 0; i < type->info.ident.count; i++) {
                    if (search_base_identity(cur, type->info.ident.ref[i])) {
                        /* cur's base matches the type's base */
                        need_implemented = 1;
                        goto match;
                    }
                }
                type = &type->der->type;
            }
            /* matching base not found */
            LOGVAL(ctx, LYE_SPEC, LY_VLOG_LYD, node, "Identity used as identityref value is not implemented.");
            goto fail;
        }
    }

    /* go through all the derived types of all the bases */
    while (type->der) {
        for (i = 0; i < type->info.ident.count; ++i) {
            cur = type->info.ident.ref[i];

            if (cur->der) {
                /* there are some derived identities */
                for (j = 0; j < cur->der->number; j++) {
                    der = (struct lys_ident *)cur->der->set.g[j]; /* shortcut */
                    if (!strcmp(der->name, name) && lys_main_module(der->module) == imod) {
                        /* we have match */
                        cur = der;
                        goto match;
                    }
                }
            }
        }
        type = &type->der->type;
    }

fail:
    LOGVAL(ctx, LYE_INRESOLV, LY_VLOG_LYD, node, "identityref", ident_name);
    return NULL;

match:
    for (i = 0; i < cur->iffeature_size; i++) {
        if (!resolve_iffeature(&cur->iffeature[i])) {
            LOGVAL(ctx, LYE_INVAL, LY_VLOG_LYD, node, cur->name, node->schema->name);
            LOGVAL(ctx, LYE_SPEC, LY_VLOG_PREV, NULL, "Identity \"%s\" is disabled by its if-feature condition.", cur->name);
            return NULL;
        }
    }
    if (need_implemented) {
        if (dflt) {
            /* try to make the module implemented */
            LOGVRB("Making \"%s\" module implemented because of identityref default value \"%s\" used in the implemented \"%s\" module",
                   imod->name, cur->name, mod->name);
            if (lys_set_implemented(imod)) {
                LOGERR(ctx, ly_errno, "Setting the module \"%s\" implemented because of used default identity \"%s\" failed.",
                       imod->name, cur->name);
                LOGVAL(ctx, LYE_SPEC, LY_VLOG_LYD, node, "Identity used as identityref value is not implemented.");
                goto fail;
            }
        } else {
            /* just say that it was found, but in a non-implemented module */
            LOGVAL(ctx, LYE_SPEC, LY_VLOG_NONE, NULL, "Identity found, but in a non-implemented module \"%s\".",
                   lys_main_module(cur->module)->name);
            goto fail;
        }
    }
    return cur;
}

/**
 * @brief Resolve unresolved uses. Logs directly.
 *
 * @param[in] uses Uses to use.
 * @param[in] unres Specific unres item.
 *
 * @return EXIT_SUCCESS on success, EXIT_FAILURE on forward reference, -1 on error.
 */
static int
resolve_unres_schema_uses(struct lys_node_uses *uses, struct unres_schema *unres)
{
    int rc;
    struct lys_node *par_grp;
    struct ly_ctx *ctx = uses->module->ctx;

    /* HACK: when a grouping has uses inside, all such uses have to be resolved before the grouping itself is used
     *       in some uses. When we see such a uses, the grouping's unres counter is used to store number of so far
     *       unresolved uses. The grouping cannot be used unless this counter is decreased back to 0. To remember
     *       that the uses already increased grouping's counter, the LYS_USESGRP flag is used. */
    for (par_grp = lys_parent((struct lys_node *)uses); par_grp && (par_grp->nodetype != LYS_GROUPING); par_grp = lys_parent(par_grp));

    if (!uses->grp) {
        rc = resolve_uses_schema_nodeid(uses->name, (const struct lys_node *)uses, (const struct lys_node_grp **)&uses->grp);
        if (rc == -1) {
            LOGVAL(ctx, LYE_INRESOLV, LY_VLOG_LYS, uses, "uses", uses->name);
            return -1;
        } else if (rc > 0) {
            LOGVAL(ctx, LYE_INCHAR, LY_VLOG_LYS, uses, uses->name[rc - 1], &uses->name[rc - 1]);
            return -1;
        } else if (!uses->grp) {
            if (par_grp && !(uses->flags & LYS_USESGRP)) {
                if (++((struct lys_node_grp *)par_grp)->unres_count == 0) {
                    LOGERR(ctx, LY_EINT, "Too many unresolved items (uses) inside a grouping.");
                    return -1;
                }
                uses->flags |= LYS_USESGRP;
            }
            LOGVAL(ctx, LYE_INRESOLV, LY_VLOG_LYS, uses, "uses", uses->name);
            return EXIT_FAILURE;
        }
    }

    if (uses->grp->unres_count) {
        if (par_grp && !(uses->flags & LYS_USESGRP)) {
            if (++((struct lys_node_grp *)par_grp)->unres_count == 0) {
                LOGERR(ctx, LY_EINT, "Too many unresolved items (uses) inside a grouping.");
                return -1;
            }
            uses->flags |= LYS_USESGRP;
        } else {
            /* instantiate grouping only when it is completely resolved */
            uses->grp = NULL;
        }
        return EXIT_FAILURE;
    }

    rc = resolve_uses(uses, unres);
    if (!rc) {
        /* decrease unres count only if not first try */
        if (par_grp && (uses->flags & LYS_USESGRP)) {
            assert(((struct lys_node_grp *)par_grp)->unres_count);
            ((struct lys_node_grp *)par_grp)->unres_count--;
            uses->flags &= ~LYS_USESGRP;
        }

        /* check status */
        if (lyp_check_status(uses->flags, uses->module, "of uses",
                         uses->grp->flags, uses->grp->module, uses->grp->name,
                         (struct lys_node *)uses)) {
            return -1;
        }

        return EXIT_SUCCESS;
    }

    return rc;
}

/**
 * @brief Resolve list keys. Logs directly.
 *
 * @param[in] list List to use.
 * @param[in] keys_str Keys node value.
 *
 * @return EXIT_SUCCESS on success, EXIT_FAILURE on forward reference, -1 on error.
 */
static int
resolve_list_keys(struct lys_node_list *list, const char *keys_str)
{
    int i, len, rc;
    const char *value;
    char *s = NULL;
    struct ly_ctx *ctx = list->module->ctx;

    for (i = 0; i < list->keys_size; ++i) {
        assert(keys_str);

        if (!list->child) {
            /* no child, possible forward reference */
            LOGVAL(ctx, LYE_INRESOLV, LY_VLOG_LYS, list, "list keys", keys_str);
            return EXIT_FAILURE;
        }
        /* get the key name */
        if ((value = strpbrk(keys_str, " \t\n"))) {
            len = value - keys_str;
            while (isspace(value[0])) {
                value++;
            }
        } else {
            len = strlen(keys_str);
        }

        if (list->keys[i]) {
            /* skip already resolved keys */
            goto next;
        }

        rc = lys_getnext_data(lys_node_module((struct lys_node *)list), (struct lys_node *)list, keys_str, len, LYS_LEAF,
                              (const struct lys_node **)&list->keys[i]);
        if (rc) {
            LOGVAL(ctx, LYE_INRESOLV, LY_VLOG_LYS, list, "list key", keys_str);
            return EXIT_FAILURE;
        }

        if (check_key(list, i, keys_str, len)) {
            /* check_key logs */
            return -1;
        }

        /* check status */
        if (lyp_check_status(list->flags, list->module, list->name,
                             list->keys[i]->flags, list->keys[i]->module, list->keys[i]->name,
                             (struct lys_node *)list->keys[i])) {
            return -1;
        }

        /* default value - is ignored, keep it but print a warning */
        if (list->keys[i]->dflt) {
            /* log is not hidden only in case this resolving fails and in such a case
             * we cannot get here
             */
            assert(log_opt == ILO_STORE);
            log_opt = ILO_LOG;
            LOGWRN(ctx, "Default value \"%s\" in the list key \"%s\" is ignored. (%s)", list->keys[i]->dflt,
                   list->keys[i]->name, s = lys_path((struct lys_node*)list, LYS_PATH_FIRST_PREFIX));
            log_opt = ILO_STORE;
            free(s);
        }

next:
        /* prepare for next iteration */
        while (value && isspace(value[0])) {
            value++;
        }
        keys_str = value;
    }

    return EXIT_SUCCESS;
}

/**
 * @brief Resolve (check) all must conditions of \p node.
 * Logs directly.
 *
 * @param[in] node Data node with optional must statements.
 * @param[in] inout_parent If set, must in input or output parent of node->schema will be resolved.
 *
 * @return EXIT_SUCCESS on pass, EXIT_FAILURE on fail, -1 on error.
 */
static int
resolve_must(struct lyd_node *node, int inout_parent, int ignore_fail)
{
    uint8_t i, must_size;
    struct lys_node *schema;
    struct lys_restr *must;
    struct lyxp_set set;
    struct ly_ctx *ctx = node->schema->module->ctx;

    assert(node);
    memset(&set, 0, sizeof set);

    if (inout_parent) {
        for (schema = lys_parent(node->schema);
             schema && (schema->nodetype & (LYS_CHOICE | LYS_CASE | LYS_USES));
             schema = lys_parent(schema));
        if (!schema || !(schema->nodetype & (LYS_INPUT | LYS_OUTPUT))) {
            LOGINT(ctx);
            return -1;
        }
        must_size = ((struct lys_node_inout *)schema)->must_size;
        must = ((struct lys_node_inout *)schema)->must;

        /* context node is the RPC/action */
        node = node->parent;
        if (!(node->schema->nodetype & (LYS_RPC | LYS_ACTION))) {
            LOGINT(ctx);
            return -1;
        }
    } else {
        switch (node->schema->nodetype) {
        case LYS_CONTAINER:
            must_size = ((struct lys_node_container *)node->schema)->must_size;
            must = ((struct lys_node_container *)node->schema)->must;
            break;
        case LYS_LEAF:
            must_size = ((struct lys_node_leaf *)node->schema)->must_size;
            must = ((struct lys_node_leaf *)node->schema)->must;
            break;
        case LYS_LEAFLIST:
            must_size = ((struct lys_node_leaflist *)node->schema)->must_size;
            must = ((struct lys_node_leaflist *)node->schema)->must;
            break;
        case LYS_LIST:
            must_size = ((struct lys_node_list *)node->schema)->must_size;
            must = ((struct lys_node_list *)node->schema)->must;
            break;
        case LYS_ANYXML:
        case LYS_ANYDATA:
            must_size = ((struct lys_node_anydata *)node->schema)->must_size;
            must = ((struct lys_node_anydata *)node->schema)->must;
            break;
        case LYS_NOTIF:
            must_size = ((struct lys_node_notif *)node->schema)->must_size;
            must = ((struct lys_node_notif *)node->schema)->must;
            break;
        default:
            must_size = 0;
            break;
        }
    }

    for (i = 0; i < must_size; ++i) {
        if (lyxp_eval(must[i].expr, node, LYXP_NODE_ELEM, lyd_node_module(node), &set, LYXP_MUST)) {
            return -1;
        }

        lyxp_set_cast(&set, LYXP_SET_BOOLEAN, node, lyd_node_module(node), LYXP_MUST);

        if (!set.val.bool) {
            if ((ignore_fail == 1) || ((must[i].flags & (LYS_XPCONF_DEP | LYS_XPSTATE_DEP)) && (ignore_fail == 2))) {
                LOGVRB("Must condition \"%s\" not satisfied, but it is not required.", must[i].expr);
            } else {
                LOGVAL(ctx, LYE_NOMUST, LY_VLOG_LYD, node, must[i].expr);
                if (must[i].emsg) {
                    LOGVAL(ctx, LYE_SPEC, LY_VLOG_PREV, NULL, must[i].emsg);
                }
                if (must[i].eapptag) {
                    ly_err_last_set_apptag(ctx, must[i].eapptag);
                }
                return 1;
            }
        }
    }

    return EXIT_SUCCESS;
}

/**
 * @brief Resolve (find) when condition schema context node. Does not log.
 *
 * @param[in] schema Schema node with the when condition.
 * @param[out] ctx_snode When schema context node.
 * @param[out] ctx_snode_type Schema context node type.
 */
void
resolve_when_ctx_snode(const struct lys_node *schema, struct lys_node **ctx_snode, enum lyxp_node_type *ctx_snode_type)
{
    const struct lys_node *sparent;

    /* find a not schema-only node */
    *ctx_snode_type = LYXP_NODE_ELEM;
    while (schema->nodetype & (LYS_USES | LYS_CHOICE | LYS_CASE | LYS_AUGMENT | LYS_INPUT | LYS_OUTPUT)) {
        if (schema->nodetype == LYS_AUGMENT) {
            sparent = ((struct lys_node_augment *)schema)->target;
        } else {
            sparent = schema->parent;
        }
        if (!sparent) {
            /* context node is the document root (fake root in our case) */
            if (schema->flags & LYS_CONFIG_W) {
                *ctx_snode_type = LYXP_NODE_ROOT_CONFIG;
            } else {
                *ctx_snode_type = LYXP_NODE_ROOT;
            }
            /* we need the first top-level sibling, but no uses or groupings */
            schema = lys_getnext(NULL, NULL, lys_node_module(schema), LYS_GETNEXT_NOSTATECHECK);
            break;
        }
        schema = sparent;
    }

    *ctx_snode = (struct lys_node *)schema;
}

/**
 * @brief Resolve (find) when condition context node. Does not log.
 *
 * @param[in] node Data node, whose conditional definition is being decided.
 * @param[in] schema Schema node with the when condition.
 * @param[out] ctx_node Context node.
 * @param[out] ctx_node_type Context node type.
 *
 * @return EXIT_SUCCESS on success, -1 on error.
 */
static int
resolve_when_ctx_node(struct lyd_node *node, struct lys_node *schema, struct lyd_node **ctx_node,
                      enum lyxp_node_type *ctx_node_type)
{
    struct lyd_node *parent;
    struct lys_node *sparent;
    enum lyxp_node_type node_type;
    uint16_t i, data_depth, schema_depth;

    resolve_when_ctx_snode(schema, &schema, &node_type);

    if (node_type == LYXP_NODE_ELEM) {
        /* standard element context node */
        for (parent = node, data_depth = 0; parent; parent = parent->parent, ++data_depth);
        for (sparent = schema, schema_depth = 0;
                sparent;
                sparent = (sparent->nodetype == LYS_AUGMENT ? ((struct lys_node_augment *)sparent)->target : sparent->parent)) {
            if (sparent->nodetype & (LYS_CONTAINER | LYS_LEAF | LYS_LEAFLIST | LYS_LIST | LYS_ANYDATA | LYS_NOTIF | LYS_RPC)) {
                ++schema_depth;
            }
        }
        if (data_depth < schema_depth) {
            return -1;
        }

        /* find the corresponding data node */
        for (i = 0; i < data_depth - schema_depth; ++i) {
            node = node->parent;
        }
        if (node->schema != schema) {
            return -1;
        }
    } else {
        /* root context node */
        while (node->parent) {
            node = node->parent;
        }
        while (node->prev->next) {
            node = node->prev;
        }
    }

    *ctx_node = node;
    *ctx_node_type = node_type;
    return EXIT_SUCCESS;
}

/**
 * @brief Temporarily unlink nodes as per YANG 1.1 RFC section 7.21.5 for when XPath evaluation.
 * The context node is adjusted if needed.
 *
 * @param[in] snode Schema node, whose children instances need to be unlinked.
 * @param[in,out] node Data siblings where to look for the children of \p snode. If it is unlinked,
 * it is moved to point to another sibling still in the original tree.
 * @param[in,out] ctx_node When context node, adjusted if needed.
 * @param[in] ctx_node_type Context node type, just for information to detect invalid situations.
 * @param[out] unlinked_nodes Unlinked siblings. Can be safely appended to \p node afterwards.
 * Ordering may change, but there will be no semantic change.
 *
 * @return EXIT_SUCCESS on success, -1 on error.
 */
static int
resolve_when_unlink_nodes(struct lys_node *snode, struct lyd_node **node, struct lyd_node **ctx_node,
                          enum lyxp_node_type ctx_node_type, struct lyd_node **unlinked_nodes)
{
    struct lyd_node *next, *elem;
    const struct lys_node *slast;
    struct ly_ctx *ctx = snode->module->ctx;

    switch (snode->nodetype) {
    case LYS_AUGMENT:
    case LYS_USES:
    case LYS_CHOICE:
    case LYS_CASE:
        slast = NULL;
        while ((slast = lys_getnext(slast, snode, NULL, LYS_GETNEXT_PARENTUSES))) {
            if (slast->nodetype & (LYS_ACTION | LYS_NOTIF)) {
                continue;
            }

            if (resolve_when_unlink_nodes((struct lys_node *)slast, node, ctx_node, ctx_node_type, unlinked_nodes)) {
                return -1;
            }
        }
        break;
    case LYS_CONTAINER:
    case LYS_LIST:
    case LYS_LEAF:
    case LYS_LEAFLIST:
    case LYS_ANYXML:
    case LYS_ANYDATA:
        LY_TREE_FOR_SAFE(lyd_first_sibling(*node), next, elem) {
            if (elem->schema == snode) {

                if (elem == *ctx_node) {
                    /* We are going to unlink our context node! This normally cannot happen,
                     * but we use normal top-level data nodes for faking a document root node,
                     * so if this is the context node, we just use the next top-level node.
                     * Additionally, it can even happen that there are no top-level data nodes left,
                     * all were unlinked, so in this case we pass NULL as the context node/data tree,
                     * lyxp_eval() can handle this special situation.
                     */
                    if (ctx_node_type == LYXP_NODE_ELEM) {
                        LOGINT(ctx);
                        return -1;
                    }

                    if (elem->prev == elem) {
                        /* unlinking last top-level element, use an empty data tree */
                        *ctx_node = NULL;
                    } else {
                        /* in this case just use the previous/last top-level data node */
                        *ctx_node = elem->prev;
                    }
                } else if (elem == *node) {
                    /* We are going to unlink the currently processed node. This does not matter that
                     * much, but we would lose access to the original data tree, so just move our
                     * pointer somewhere still inside it.
                     */
                    if ((*node)->prev != *node) {
                        *node = (*node)->prev;
                    } else {
                        /* the processed node with sibings were all unlinked, oh well */
                        *node = NULL;
                    }
                }

                /* temporarily unlink the node */
                lyd_unlink_internal(elem, 0);
                if (*unlinked_nodes) {
                    if (lyd_insert_after((*unlinked_nodes)->prev, elem)) {
                        LOGINT(ctx);
                        return -1;
                    }
                } else {
                    *unlinked_nodes = elem;
                }

                if (snode->nodetype & (LYS_CONTAINER | LYS_LEAF | LYS_ANYDATA)) {
                    /* there can be only one instance */
                    break;
                }
            }
        }
        break;
    default:
        LOGINT(ctx);
        return -1;
    }

    return EXIT_SUCCESS;
}

/**
 * @brief Relink the unlinked nodes back.
 *
 * @param[in] node Data node to link the nodes back to. It can actually be the adjusted context node,
 * we simply need a sibling from the original data tree.
 * @param[in] unlinked_nodes Unlinked nodes to relink to \p node.
 * @param[in] ctx_node_type Context node type to distinguish between \p node being the parent
 * or the sibling of \p unlinked_nodes.
 *
 * @return EXIT_SUCCESS on success, -1 on error.
 */
static int
resolve_when_relink_nodes(struct lyd_node *node, struct lyd_node *unlinked_nodes, enum lyxp_node_type ctx_node_type)
{
    struct lyd_node *elem;

    LY_TREE_FOR_SAFE(unlinked_nodes, unlinked_nodes, elem) {
        lyd_unlink_internal(elem, 0);
        if (ctx_node_type == LYXP_NODE_ELEM) {
            if (lyd_insert_common(node, NULL, elem, 0)) {
                return -1;
            }
        } else {
            if (lyd_insert_nextto(node, elem, 0, 0)) {
                return -1;
            }
        }
    }

    return EXIT_SUCCESS;
}

int
resolve_applies_must(const struct lyd_node *node)
{
    int ret = 0;
    uint8_t must_size;
    struct lys_node *schema, *iter;

    assert(node);

    schema = node->schema;

    /* their own must */
    switch (schema->nodetype) {
    case LYS_CONTAINER:
        must_size = ((struct lys_node_container *)schema)->must_size;
        break;
    case LYS_LEAF:
        must_size = ((struct lys_node_leaf *)schema)->must_size;
        break;
    case LYS_LEAFLIST:
        must_size = ((struct lys_node_leaflist *)schema)->must_size;
        break;
    case LYS_LIST:
        must_size = ((struct lys_node_list *)schema)->must_size;
        break;
    case LYS_ANYXML:
    case LYS_ANYDATA:
        must_size = ((struct lys_node_anydata *)schema)->must_size;
        break;
    case LYS_NOTIF:
        must_size = ((struct lys_node_notif *)schema)->must_size;
        break;
    default:
        must_size = 0;
        break;
    }

    if (must_size) {
        ++ret;
    }

    /* schema may be a direct data child of input/output with must (but it must be first, it needs to be evaluated only once) */
    if (!node->prev->next) {
        for (iter = lys_parent(schema); iter && (iter->nodetype & (LYS_CHOICE | LYS_CASE | LYS_USES)); iter = lys_parent(iter));
        if (iter && (iter->nodetype & (LYS_INPUT | LYS_OUTPUT))) {
            ret += 0x2;
        }
    }

    return ret;
}

int
resolve_applies_when(const struct lys_node *schema, int mode, const struct lys_node *stop)
{
    const struct lys_node *parent;

    assert(schema);

    if (!(schema->nodetype & (LYS_NOTIF | LYS_RPC)) && (((struct lys_node_container *)schema)->when)) {
        return 1;
    }

    parent = schema;
    goto check_augment;

    while (parent) {
        /* stop conditions */
        if (!mode) {
            /* stop on node that can be instantiated in data tree */
            if (!(parent->nodetype & (LYS_USES | LYS_CHOICE | LYS_CASE))) {
                break;
            }
        } else {
            /* stop on the specified node */
            if (parent == stop) {
                break;
            }
        }

        if (((const struct lys_node_uses *)parent)->when) {
            return 1;
        }
check_augment:

        if ((parent->parent && (parent->parent->nodetype == LYS_AUGMENT) &&
                (((const struct lys_node_augment *)parent->parent)->when))) {
            return 1;
        }
        parent = lys_parent(parent);
    }

    return 0;
}

/**
 * @brief Resolve (check) all when conditions relevant for \p node.
 * Logs directly.
 *
 * @param[in] node Data node, whose conditional reference, if such, is being decided.
 * @param[in] ignore_fail 1 if when does not have to be satisfied, 2 if it does not have to be satisfied
 * only when requiring external dependencies.
 *
 * @return
 *  -1 - error, ly_errno is set
 *   0 - all "when" statements true
 *   0, ly_vecode = LYVE_NOWHEN - some "when" statement false, returned in failed_when
 *   1, ly_vecode = LYVE_INWHEN - nodes needed to resolve are conditional and not yet resolved (under another "when")
 */
int
resolve_when(struct lyd_node *node, int ignore_fail, struct lys_when **failed_when)
{
    struct lyd_node *ctx_node = NULL, *unlinked_nodes, *tmp_node;
    struct lys_node *sparent;
    struct lyxp_set set;
    enum lyxp_node_type ctx_node_type;
    struct ly_ctx *ctx = node->schema->module->ctx;
    int rc = 0;

    assert(node);
    memset(&set, 0, sizeof set);

    if (!(node->schema->nodetype & (LYS_NOTIF | LYS_RPC | LYS_ACTION)) && (((struct lys_node_container *)node->schema)->when)) {
        /* make the node dummy for the evaluation */
        node->validity |= LYD_VAL_INUSE;
        rc = lyxp_eval(((struct lys_node_container *)node->schema)->when->cond, node, LYXP_NODE_ELEM, lyd_node_module(node),
                       &set, LYXP_WHEN);
        node->validity &= ~LYD_VAL_INUSE;
        if (rc) {
            if (rc == 1) {
                LOGVAL(ctx, LYE_INWHEN, LY_VLOG_LYD, node, ((struct lys_node_container *)node->schema)->when->cond);
            }
            goto cleanup;
        }

        /* set boolean result of the condition */
        lyxp_set_cast(&set, LYXP_SET_BOOLEAN, node, lyd_node_module(node), LYXP_WHEN);
        if (!set.val.bool) {
            node->when_status |= LYD_WHEN_FALSE;
            if ((ignore_fail == 1)
                    || ((((struct lys_node_container *)node->schema)->when->flags & (LYS_XPCONF_DEP | LYS_XPSTATE_DEP))
                    && (ignore_fail == 2))) {
                LOGVRB("When condition \"%s\" is not satisfied, but it is not required.",
                       ((struct lys_node_container *)node->schema)->when->cond);
            } else {
                LOGVAL(ctx, LYE_NOWHEN, LY_VLOG_LYD, node, ((struct lys_node_container *)node->schema)->when->cond);
                if (failed_when) {
                    *failed_when = ((struct lys_node_container *)node->schema)->when;
                }
                goto cleanup;
            }
        }

        /* free xpath set content */
        lyxp_set_cast(&set, LYXP_SET_EMPTY, node, lyd_node_module(node), 0);
    }

    sparent = node->schema;
    goto check_augment;

    /* check when in every schema node that affects node */
    while (sparent && (sparent->nodetype & (LYS_USES | LYS_CHOICE | LYS_CASE))) {
        if (((struct lys_node_uses *)sparent)->when) {
            if (!ctx_node) {
                rc = resolve_when_ctx_node(node, sparent, &ctx_node, &ctx_node_type);
                if (rc) {
                    LOGINT(ctx);
                    goto cleanup;
                }
            }

            unlinked_nodes = NULL;
            /* we do not want our node pointer to change */
            tmp_node = node;
            rc = resolve_when_unlink_nodes(sparent, &tmp_node, &ctx_node, ctx_node_type, &unlinked_nodes);
            if (rc) {
                goto cleanup;
            }

            rc = lyxp_eval(((struct lys_node_uses *)sparent)->when->cond, ctx_node, ctx_node_type, lys_node_module(sparent),
                           &set, LYXP_WHEN);

            if (unlinked_nodes && ctx_node) {
                if (resolve_when_relink_nodes(ctx_node, unlinked_nodes, ctx_node_type)) {
                    rc = -1;
                    goto cleanup;
                }
            }

            if (rc) {
                if (rc == 1) {
                    LOGVAL(ctx, LYE_INWHEN, LY_VLOG_LYD, node, ((struct lys_node_uses *)sparent)->when->cond);
                }
                goto cleanup;
            }

            lyxp_set_cast(&set, LYXP_SET_BOOLEAN, ctx_node, lys_node_module(sparent), LYXP_WHEN);
            if (!set.val.bool) {
                if ((ignore_fail == 1)
                        || ((((struct lys_node_uses *)sparent)->when->flags & (LYS_XPCONF_DEP | LYS_XPSTATE_DEP))
                        || (ignore_fail == 2))) {
                    LOGVRB("When condition \"%s\" is not satisfied, but it is not required.",
                        ((struct lys_node_uses *)sparent)->when->cond);
                } else {
                    node->when_status |= LYD_WHEN_FALSE;
                    LOGVAL(ctx, LYE_NOWHEN, LY_VLOG_LYD, node, ((struct lys_node_uses *)sparent)->when->cond);
                    if (failed_when) {
                        *failed_when = ((struct lys_node_uses *)sparent)->when;
                    }
                    goto cleanup;
                }
            }

            /* free xpath set content */
            lyxp_set_cast(&set, LYXP_SET_EMPTY, ctx_node, lys_node_module(sparent), 0);
        }

check_augment:
        if ((sparent->parent && (sparent->parent->nodetype == LYS_AUGMENT) && (((struct lys_node_augment *)sparent->parent)->when))) {
            if (!ctx_node) {
                rc = resolve_when_ctx_node(node, sparent->parent, &ctx_node, &ctx_node_type);
                if (rc) {
                    LOGINT(ctx);
                    goto cleanup;
                }
            }

            unlinked_nodes = NULL;
            tmp_node = node;
            rc = resolve_when_unlink_nodes(sparent->parent, &tmp_node, &ctx_node, ctx_node_type, &unlinked_nodes);
            if (rc) {
                goto cleanup;
            }

            rc = lyxp_eval(((struct lys_node_augment *)sparent->parent)->when->cond, ctx_node, ctx_node_type,
                           lys_node_module(sparent->parent), &set, LYXP_WHEN);

            /* reconnect nodes, if ctx_node is NULL then all the nodes were unlinked, but linked together,
             * so the tree did not actually change and there is nothing for us to do
             */
            if (unlinked_nodes && ctx_node) {
                if (resolve_when_relink_nodes(ctx_node, unlinked_nodes, ctx_node_type)) {
                    rc = -1;
                    goto cleanup;
                }
            }

            if (rc) {
                if (rc == 1) {
                    LOGVAL(ctx, LYE_INWHEN, LY_VLOG_LYD, node, ((struct lys_node_augment *)sparent->parent)->when->cond);
                }
                goto cleanup;
            }

            lyxp_set_cast(&set, LYXP_SET_BOOLEAN, ctx_node, lys_node_module(sparent->parent), LYXP_WHEN);
            if (!set.val.bool) {
                node->when_status |= LYD_WHEN_FALSE;
                if ((ignore_fail == 1)
                        || ((((struct lys_node_augment *)sparent->parent)->when->flags & (LYS_XPCONF_DEP | LYS_XPSTATE_DEP))
                        && (ignore_fail == 2))) {
                    LOGVRB("When condition \"%s\" is not satisfied, but it is not required.",
                           ((struct lys_node_augment *)sparent->parent)->when->cond);
                } else {
                    LOGVAL(ctx, LYE_NOWHEN, LY_VLOG_LYD, node, ((struct lys_node_augment *)sparent->parent)->when->cond);
                    if (failed_when) {
                        *failed_when = ((struct lys_node_augment *)sparent->parent)->when;
                    }
                    goto cleanup;
                }
            }

            /* free xpath set content */
            lyxp_set_cast(&set, LYXP_SET_EMPTY, ctx_node, lys_node_module(sparent->parent), 0);
        }

        sparent = lys_parent(sparent);
    }

    node->when_status |= LYD_WHEN_TRUE;

cleanup:
    /* free xpath set content */
    lyxp_set_cast(&set, LYXP_SET_EMPTY, ctx_node ? ctx_node : node, NULL, 0);
    return rc;
}

static int
check_leafref_features(struct lys_type *type)
{
    struct lys_node *iter;
    struct ly_set *src_parents, *trg_parents, *features;
    struct lys_node_augment *aug;
    struct ly_ctx *ctx = ((struct lys_tpdf *)type->parent)->module->ctx;
    unsigned int i, j, size, x;
    int ret = EXIT_SUCCESS;

    assert(type->parent);

    src_parents = ly_set_new();
    trg_parents = ly_set_new();
    features = ly_set_new();

    /* get parents chain of source (leafref) */
    for (iter = (struct lys_node *)type->parent; iter; iter = lys_parent(iter)) {
        if (iter->nodetype & (LYS_INPUT | LYS_OUTPUT)) {
            continue;
        }
        if (iter->parent && (iter->parent->nodetype == LYS_AUGMENT)) {
            aug = (struct lys_node_augment *)iter->parent;
            if ((aug->module->implemented && (aug->flags & LYS_NOTAPPLIED)) || !aug->target) {
                /* unresolved augment, wait until it's resolved */
                LOGVAL(ctx, LYE_SPEC, LY_VLOG_LYS, aug,
                       "Cannot check leafref \"%s\" if-feature consistency because of an unresolved augment.", type->info.lref.path);
                ret = EXIT_FAILURE;
                goto cleanup;
            }
        }
        ly_set_add(src_parents, iter, LY_SET_OPT_USEASLIST);
    }
    /* get parents chain of target */
    for (iter = (struct lys_node *)type->info.lref.target; iter; iter = lys_parent(iter)) {
        if (iter->nodetype & (LYS_INPUT | LYS_OUTPUT)) {
            continue;
        }
        if (iter->parent && (iter->parent->nodetype == LYS_AUGMENT)) {
            aug = (struct lys_node_augment *)iter->parent;
            if ((aug->module->implemented && (aug->flags & LYS_NOTAPPLIED)) || !aug->target) {
                /* unresolved augment, wait until it's resolved */
                LOGVAL(ctx, LYE_SPEC, LY_VLOG_LYS, aug,
                       "Cannot check leafref \"%s\" if-feature consistency because of an unresolved augment.", type->info.lref.path);
                ret = EXIT_FAILURE;
                goto cleanup;
            }
        }
        ly_set_add(trg_parents, iter, LY_SET_OPT_USEASLIST);
    }

    /* compare the features used in if-feature statements in the rest of both
     * chains of parents. The set of features used for target must be a subset
     * of features used for the leafref. This is not a perfect, we should compare
     * the truth tables but it could require too much resources, so we simplify that */
    for (i = 0; i < src_parents->number; i++) {
        iter = src_parents->set.s[i]; /* shortcut */
        if (!iter->iffeature_size) {
            continue;
        }
        for (j = 0; j < iter->iffeature_size; j++) {
            resolve_iffeature_getsizes(&iter->iffeature[j], NULL, &size);
            for (; size; size--) {
                if (!iter->iffeature[j].features[size - 1]) {
                    /* not yet resolved feature, postpone this check */
                    ret = EXIT_FAILURE;
                    goto cleanup;
                }
                ly_set_add(features, iter->iffeature[j].features[size - 1], 0);
            }
        }
    }
    x = features->number;
    for (i = 0; i < trg_parents->number; i++) {
        iter = trg_parents->set.s[i]; /* shortcut */
        if (!iter->iffeature_size) {
            continue;
        }
        for (j = 0; j < iter->iffeature_size; j++) {
            resolve_iffeature_getsizes(&iter->iffeature[j], NULL, &size);
            for (; size; size--) {
                if (!iter->iffeature[j].features[size - 1]) {
                    /* not yet resolved feature, postpone this check */
                    ret = EXIT_FAILURE;
                    goto cleanup;
                }
                if ((unsigned)ly_set_add(features, iter->iffeature[j].features[size - 1], 0) >= x) {
                    /* the feature is not present in features set of target's parents chain */
                    LOGVAL(ctx, LYE_NORESOLV, LY_VLOG_LYS, type->parent, "leafref", type->info.lref.path);
                    LOGVAL(ctx, LYE_SPEC, LY_VLOG_PREV, NULL,
                           "Leafref is not conditional based on \"%s\" feature as its target.",
                           iter->iffeature[j].features[size - 1]->name);
                    ret = -1;
                    goto cleanup;
                }
            }
        }
    }

cleanup:
    ly_set_free(features);
    ly_set_free(src_parents);
    ly_set_free(trg_parents);

    return ret;
}

static int
check_type_union_leafref(struct lys_type *type)
{
    uint8_t i;

    if ((type->base == LY_TYPE_UNION) && type->info.uni.count) {
        /* go through unions and look for leafref */
        for (i = 0; i < type->info.uni.count; ++i) {
            switch (type->info.uni.types[i].base) {
            case LY_TYPE_LEAFREF:
                return 1;
            case LY_TYPE_UNION:
                if (check_type_union_leafref(&type->info.uni.types[i])) {
                    return 1;
                }
                break;
            default:
                break;
            }
        }

        return 0;
    }

    /* just inherit the flag value */
    return type->der->has_union_leafref;
}

/**
 * @brief Resolve a single unres schema item. Logs indirectly.
 *
 * @param[in] mod Main module.
 * @param[in] item Item to resolve. Type determined by \p type.
 * @param[in] type Type of the unresolved item.
 * @param[in] str_snode String, a schema node, or NULL.
 * @param[in] unres Unres schema structure to use.
 * @param[in] final_fail Whether we are just printing errors of the failed unres items.
 *
 * @return EXIT_SUCCESS on success, EXIT_FAILURE on forward reference, -1 on error.
 */
static int
resolve_unres_schema_item(struct lys_module *mod, void *item, enum UNRES_ITEM type, void *str_snode,
                          struct unres_schema *unres)
{
    /* has_str - whether the str_snode is a string in a dictionary that needs to be freed */
    int rc = -1, has_str = 0, parent_type = 0, i, k;
    unsigned int j;
    struct ly_ctx * ctx = mod->ctx;
    struct lys_node *root, *next, *node, *par_grp;
    const char *expr;
    uint8_t *u;

    struct ly_set *refs, *procs;
    struct lys_feature *ref, *feat;
    struct lys_ident *ident;
    struct lys_type *stype;
    struct lys_node_choice *choic;
    struct lyxml_elem *yin;
    struct yang_type *yang;
    struct unres_list_uniq *unique_info;
    struct unres_iffeat_data *iff_data;
    struct unres_ext *ext_data;
    struct lys_ext_instance *ext, **extlist;
    struct lyext_plugin *eplugin;

    switch (type) {
    case UNRES_IDENT:
        expr = str_snode;
        has_str = 1;
        ident = item;

        rc = resolve_base_ident(mod, ident, expr, "identity", NULL, unres);
        break;
    case UNRES_TYPE_IDENTREF:
        expr = str_snode;
        has_str = 1;
        stype = item;

        rc = resolve_base_ident(mod, NULL, expr, "type", stype, unres);
        break;
    case UNRES_TYPE_LEAFREF:
        node = str_snode;
        stype = item;

        rc = resolve_schema_leafref(stype->info.lref.path, node, (const struct lys_node **)&stype->info.lref.target);
        if (!rc) {
            assert(stype->info.lref.target);

            if (lys_node_module(node)->implemented) {
                /* make all the modules in the path implemented */
                for (next = (struct lys_node *)stype->info.lref.target; next; next = lys_parent(next)) {
                    if (!lys_node_module(next)->implemented) {
                        if (lys_set_implemented(lys_node_module(next))) {
                            rc = -1;
                            break;
                        }
                    }
                }
                if (next) {
                    break;
                }

                /* store the backlink from leafref target */
                if (lys_leaf_add_leafref_target(stype->info.lref.target, (struct lys_node *)stype->parent)) {
                    rc = -1;
                    break;
                }
            }

            /* check if leafref and its target are under common if-features */
            rc = check_leafref_features(stype);
        }

        break;
    case UNRES_TYPE_DER_EXT:
        parent_type++;
        /* falls through */
    case UNRES_TYPE_DER_TPDF:
        parent_type++;
        /* falls through */
    case UNRES_TYPE_DER:
        /* parent */
        node = str_snode;
        stype = item;

        /* HACK type->der is temporarily unparsed type statement */
        yin = (struct lyxml_elem *)stype->der;
        stype->der = NULL;

        if (yin->flags & LY_YANG_STRUCTURE_FLAG) {
            yang = (struct yang_type *)yin;
            rc = yang_check_type(mod, node, yang, stype, parent_type, unres);

            if (rc) {
                /* may try again later */
                stype->der = (struct lys_tpdf *)yang;
            } else {
                /* we need to always be able to free this, it's safe only in this case */
                lydict_remove(ctx, yang->name);
                free(yang);
            }

        } else {
            rc = fill_yin_type(mod, node, yin, stype, parent_type, unres);
            if (!rc || rc == -1) {
                /* we need to always be able to free this, it's safe only in this case */
                lyxml_free(ctx, yin);
            } else {
                /* may try again later, put all back how it was */
                stype->der = (struct lys_tpdf *)yin;
            }
        }
        if (rc == EXIT_SUCCESS) {
            /* it does not make sense to have leaf-list of empty type */
            if (!parent_type && node->nodetype == LYS_LEAFLIST && stype->base == LY_TYPE_EMPTY) {
                LOGWRN(ctx, "The leaf-list \"%s\" is of \"empty\" type, which does not make sense.", node->name);
            }

            if ((type == UNRES_TYPE_DER_TPDF) && (stype->base == LY_TYPE_UNION)) {
                /* fill typedef union leafref flag */
                ((struct lys_tpdf *)stype->parent)->has_union_leafref = check_type_union_leafref(stype);
            } else if ((type == UNRES_TYPE_DER) && stype->der->has_union_leafref) {
                /* copy the type in case it has union leafref flag */
                if (lys_copy_union_leafrefs(mod, node, stype, NULL, unres)) {
                    LOGERR(ctx, LY_EINT, "Failed to duplicate type.");
                    return -1;
                }
            }
        } else if (rc == EXIT_FAILURE && !(stype->flags & LYTYPE_GRP)) {
            /* forward reference - in case the type is in grouping, we have to make the grouping unusable
             * by uses statement until the type is resolved. We do that the same way as uses statements inside
             * grouping. The grouping cannot be used unless the unres counter is 0.
             * To remember that the grouping already increased the counter, the LYTYPE_GRP is used as value
             * of the type's base member. */
            for (par_grp = node; par_grp && (par_grp->nodetype != LYS_GROUPING); par_grp = lys_parent(par_grp));
            if (par_grp) {
                if (++((struct lys_node_grp *)par_grp)->unres_count == 0) {
                    LOGERR(ctx, LY_EINT, "Too many unresolved items (type) inside a grouping.");
                    return -1;
                }
                stype->flags |= LYTYPE_GRP;
            }
        }
        break;
    case UNRES_IFFEAT:
        iff_data = str_snode;
        rc = resolve_feature(iff_data->fname, strlen(iff_data->fname), iff_data->node, item);
        if (!rc) {
            /* success */
            if (iff_data->infeature) {
                /* store backlink into the target feature to allow reverse changes in case of changing feature status */
                feat = *((struct lys_feature **)item);
                if (!feat->depfeatures) {
                    feat->depfeatures = ly_set_new();
                }
                ly_set_add(feat->depfeatures, iff_data->node, LY_SET_OPT_USEASLIST);
            }
            /* cleanup temporary data */
            lydict_remove(ctx, iff_data->fname);
            free(iff_data);
        }
        break;
    case UNRES_FEATURE:
        feat = (struct lys_feature *)item;

        if (feat->iffeature_size) {
            refs = ly_set_new();
            procs = ly_set_new();
            ly_set_add(procs, feat, 0);

            while (procs->number) {
                ref = procs->set.g[procs->number - 1];
                ly_set_rm_index(procs, procs->number - 1);

                for (i = 0; i < ref->iffeature_size; i++) {
                    resolve_iffeature_getsizes(&ref->iffeature[i], NULL, &j);
                    for (; j > 0 ; j--) {
                        if (ref->iffeature[i].features[j - 1]) {
                            if (ref->iffeature[i].features[j - 1] == feat) {
                                LOGVAL(ctx, LYE_CIRC_FEATURES, LY_VLOG_NONE, NULL, feat->name);
                                goto featurecheckdone;
                            }

                            if (ref->iffeature[i].features[j - 1]->iffeature_size) {
                                k = refs->number;
                                if (ly_set_add(refs, ref->iffeature[i].features[j - 1], 0) == k) {
                                    /* not yet seen feature, add it for processing */
                                    ly_set_add(procs, ref->iffeature[i].features[j - 1], 0);
                                }
                            }
                        } else {
                            /* forward reference */
                            rc = EXIT_FAILURE;
                            goto featurecheckdone;
                        }
                    }

                }
            }
            rc = EXIT_SUCCESS;

featurecheckdone:
            ly_set_free(refs);
            ly_set_free(procs);
        }

        break;
    case UNRES_USES:
        rc = resolve_unres_schema_uses(item, unres);
        break;
    case UNRES_TYPEDEF_DFLT:
        parent_type++;
        /* falls through */
    case UNRES_TYPE_DFLT:
        stype = item;
        rc = check_default(stype, (const char **)str_snode, mod, parent_type);
        break;
    case UNRES_CHOICE_DFLT:
        expr = str_snode;
        has_str = 1;
        choic = item;

        if (!choic->dflt) {
            choic->dflt = resolve_choice_dflt(choic, expr);
        }
        if (choic->dflt) {
            rc = lyp_check_mandatory_choice((struct lys_node *)choic);
        } else {
            rc = EXIT_FAILURE;
        }
        break;
    case UNRES_LIST_KEYS:
        rc = resolve_list_keys(item, ((struct lys_node_list *)item)->keys_str);
        break;
    case UNRES_LIST_UNIQ:
        unique_info = (struct unres_list_uniq *)item;
        rc = resolve_unique(unique_info->list, unique_info->expr, unique_info->trg_type);
        break;
    case UNRES_AUGMENT:
        rc = resolve_augment(item, NULL, unres);
        break;
    case UNRES_XPATH:
        node = (struct lys_node *)item;
        rc = check_xpath(node, 1);
        break;
    case UNRES_EXT:
        ext_data = (struct unres_ext *)str_snode;
        extlist = &(*(struct lys_ext_instance ***)item)[ext_data->ext_index];
        rc = resolve_extension(ext_data, extlist, unres);
        if (!rc) {
            /* success */
            /* is there a callback to be done to finalize the extension? */
            eplugin = extlist[0]->def->plugin;
            if (eplugin) {
                if (eplugin->check_result || (eplugin->flags & LYEXT_OPT_INHERIT)) {
                    u = malloc(sizeof *u);
                    LY_CHECK_ERR_RETURN(!u, LOGMEM(ctx), -1);
                    (*u) = ext_data->ext_index;
                    if (unres_schema_add_node(mod, unres, item, UNRES_EXT_FINALIZE, (struct lys_node *)u) == -1) {
                        /* something really bad happend since the extension finalization is not actually
                         * being resolved while adding into unres, so something more serious with the unres
                         * list itself must happened */
                        return -1;
                    }
                }
            }
        }
        if (!rc || rc == -1) {
            /* cleanup on success or fatal error */
            if (ext_data->datatype == LYS_IN_YIN) {
                /* YIN */
                lyxml_free(ctx, ext_data->data.yin);
            } else {
                /* YANG */
                yang_free_ext_data(ext_data->data.yang);
            }
            free(ext_data);
        }
        break;
    case UNRES_EXT_FINALIZE:
        u = (uint8_t *)str_snode;
        ext = (*(struct lys_ext_instance ***)item)[*u];
        free(u);

        eplugin = ext->def->plugin;

        /* inherit */
        if ((eplugin->flags & LYEXT_OPT_INHERIT) && (ext->parent_type == LYEXT_PAR_NODE)) {
            root = (struct lys_node *)ext->parent;
            if (!(root->nodetype & (LYS_LEAF | LYS_LEAFLIST | LYS_ANYDATA))) {
                LY_TREE_DFS_BEGIN(root->child, next, node) {
                    /* first, check if the node already contain instance of the same extension,
                     * in such a case we won't inherit. In case the node was actually defined as
                     * augment data, we are supposed to check the same way also the augment node itself */
                    if (lys_ext_instance_presence(ext->def, node->ext, node->ext_size) != -1) {
                        goto inherit_dfs_sibling;
                    } else if (node->parent != root && node->parent->nodetype == LYS_AUGMENT &&
                            lys_ext_instance_presence(ext->def, node->parent->ext, node->parent->ext_size) != -1) {
                        goto inherit_dfs_sibling;
                    }

                    if (eplugin->check_inherit) {
                        /* we have a callback to check the inheritance, use it */
                        switch ((rc = (*eplugin->check_inherit)(ext, node))) {
                        case 0:
                            /* yes - continue with the inheriting code */
                            break;
                        case 1:
                            /* no - continue with the node's sibling */
                            goto inherit_dfs_sibling;
                        case 2:
                            /* no, but continue with the children, just skip the inheriting code for this node */
                            goto inherit_dfs_child;
                        default:
                            LOGERR(ctx, LY_EINT, "Plugin's (%s:%s) check_inherit callback returns invalid value (%d),",
                                   ext->def->module->name, ext->def->name, rc);
                        }
                    }

                    /* inherit the extension */
                    extlist = realloc(node->ext, (node->ext_size + 1) * sizeof *node->ext);
                    LY_CHECK_ERR_RETURN(!extlist, LOGMEM(ctx), -1);
                    extlist[node->ext_size] = malloc(sizeof **extlist);
                    LY_CHECK_ERR_RETURN(!extlist[node->ext_size], LOGMEM(ctx); node->ext = extlist, -1);
                    memcpy(extlist[node->ext_size], ext, sizeof *ext);
                    extlist[node->ext_size]->flags |= LYEXT_OPT_INHERIT;

                    node->ext = extlist;
                    node->ext_size++;

inherit_dfs_child:
                    /* modification of - select element for the next run - children first */
                    if (node->nodetype & (LYS_LEAF | LYS_LEAFLIST | LYS_ANYDATA)) {
                        next = NULL;
                    } else {
                        next = node->child;
                    }
                    if (!next) {
inherit_dfs_sibling:
                        /* no children, try siblings */
                        next = node->next;
                    }
                    while (!next) {
                        /* go to the parent */
                        node = lys_parent(node);

                        /* we are done if we are back in the root (the starter's parent */
                        if (node == root) {
                            break;
                        }

                        /* parent is already processed, go to its sibling */
                        next = node->next;
                    }
                }
            }
        }

        /* final check */
        if (eplugin->check_result) {
            if ((*eplugin->check_result)(ext)) {
                LOGERR(ctx, LY_EPLUGIN, "Resolving extension failed.");
                return -1;
            }
        }

        rc = 0;
        break;
    default:
        LOGINT(ctx);
        break;
    }

    if (has_str && !rc) {
        /* the string is no more needed in case of success.
         * In case of forward reference, we will try to resolve the string later */
        lydict_remove(ctx, str_snode);
    }

    return rc;
}

/* logs directly */
static void
print_unres_schema_item_fail(void *item, enum UNRES_ITEM type, void *str_node)
{
    struct lyxml_elem *xml;
    struct lyxml_attr *attr;
    struct unres_iffeat_data *iff_data;
    const char *name = NULL;
    struct unres_ext *extinfo;

    switch (type) {
    case UNRES_IDENT:
        LOGVRB("Resolving %s \"%s\" failed, it will be attempted later.", "identity", (char *)str_node);
        break;
    case UNRES_TYPE_IDENTREF:
        LOGVRB("Resolving %s \"%s\" failed, it will be attempted later.", "identityref", (char *)str_node);
        break;
    case UNRES_TYPE_LEAFREF:
        LOGVRB("Resolving %s \"%s\" failed, it will be attempted later.", "leafref",
               ((struct lys_type *)item)->info.lref.path);
        break;
    case UNRES_TYPE_DER_EXT:
    case UNRES_TYPE_DER_TPDF:
    case UNRES_TYPE_DER:
        xml = (struct lyxml_elem *)((struct lys_type *)item)->der;
        if (xml->flags & LY_YANG_STRUCTURE_FLAG) {
            name = ((struct yang_type *)xml)->name;
        } else {
            LY_TREE_FOR(xml->attr, attr) {
                if ((attr->type == LYXML_ATTR_STD) && !strcmp(attr->name, "name")) {
                    name = attr->value;
                    break;
                }
            }
            assert(attr);
        }
        LOGVRB("Resolving %s \"%s\" failed, it will be attempted later.", "derived type", name);
        break;
    case UNRES_IFFEAT:
        iff_data = str_node;
        LOGVRB("Resolving %s \"%s\" failed, it will be attempted later.", "if-feature", iff_data->fname);
        break;
    case UNRES_FEATURE:
        LOGVRB("There are unresolved if-features for \"%s\" feature circular dependency check, it will be attempted later",
               ((struct lys_feature *)item)->name);
        break;
    case UNRES_USES:
        LOGVRB("Resolving %s \"%s\" failed, it will be attempted later.", "uses", ((struct lys_node_uses *)item)->name);
        break;
    case UNRES_TYPEDEF_DFLT:
    case UNRES_TYPE_DFLT:
        if (*(char **)str_node) {
            LOGVRB("Resolving %s \"%s\" failed, it will be attempted later.", "type default", *(char **)str_node);
        }   /* else no default value in the type itself, but we are checking some restrictions against
             *  possible default value of some base type. The failure is caused by not resolved base type,
             *  so it was already reported */
        break;
    case UNRES_CHOICE_DFLT:
        LOGVRB("Resolving %s \"%s\" failed, it will be attempted later.", "choice default", (char *)str_node);
        break;
    case UNRES_LIST_KEYS:
        LOGVRB("Resolving %s \"%s\" failed, it will be attempted later.", "list keys", (char *)str_node);
        break;
    case UNRES_LIST_UNIQ:
        LOGVRB("Resolving %s \"%s\" failed, it will be attempted later.", "list unique", (char *)str_node);
        break;
    case UNRES_AUGMENT:
        LOGVRB("Resolving %s \"%s\" failed, it will be attempted later.", "augment target",
               ((struct lys_node_augment *)item)->target_name);
        break;
    case UNRES_XPATH:
        LOGVRB("Resolving %s \"%s\" failed, it will be attempted later.", "XPath expressions of",
               ((struct lys_node *)item)->name);
        break;
    case UNRES_EXT:
        extinfo = (struct unres_ext *)str_node;
        name = extinfo->datatype == LYS_IN_YIN ? extinfo->data.yin->name : NULL; /* TODO YANG extension */
        LOGVRB("Resolving extension \"%s\" failed, it will be attempted later.", name);
        break;
    default:
        LOGINT(NULL);
        break;
    }
}

/**
 * @brief Resolve every unres schema item in the structure. Logs directly.
 *
 * @param[in] mod Main module.
 * @param[in] unres Unres schema structure to use.
 *
 * @return EXIT_SUCCESS on success, -1 on error.
 */
int
resolve_unres_schema(struct lys_module *mod, struct unres_schema *unres)
{
    uint32_t i, resolved = 0, unres_count, res_count;
    struct ly_err_item *prev_eitem;
    enum int_log_opts prev_ilo;
    LY_ERR prev_ly_errno;
    int rc;

    assert(unres);

    LOGVRB("Resolving \"%s\" unresolved schema nodes and their constraints...", mod->name);
    prev_ly_errno = ly_errno;
    ly_ilo_change(mod->ctx, ILO_STORE, &prev_ilo, &prev_eitem);

    /* uses */
    do {
        unres_count = 0;
        res_count = 0;

        for (i = 0; i < unres->count; ++i) {
            /* UNRES_TYPE_LEAFREF must be resolved (for storing leafref target pointers);
             * if-features are resolved here to make sure that we will have all if-features for
             * later check of feature circular dependency */
            if (unres->type[i] > UNRES_IDENT) {
                continue;
            }
            /* processes UNRES_USES, UNRES_IFFEAT, UNRES_TYPE_DER, UNRES_TYPE_DER_TPDF, UNRES_TYPE_LEAFREF,
             * UNRES_AUGMENT, UNRES_CHOICE_DFLT and UNRES_IDENT */

            ++unres_count;
            rc = resolve_unres_schema_item(unres->module[i], unres->item[i], unres->type[i], unres->str_snode[i], unres);
            if (!rc) {
                unres->type[i] = UNRES_RESOLVED;
                ++resolved;
                ++res_count;
            } else if (rc == -1) {
                goto error;
            } else {
                /* forward reference, erase errors */
                ly_err_free_next(mod->ctx, prev_eitem);
            }
        }
    } while (res_count && (res_count < unres_count));

    if (res_count < unres_count) {
        /* just print the errors (but we must free the ones we have and get them again :-/ ) */
        ly_ilo_restore(mod->ctx, prev_ilo, prev_eitem, 0);

        for (i = 0; i < unres->count; ++i) {
            if (unres->type[i] > UNRES_IDENT) {
                continue;
            }
            resolve_unres_schema_item(unres->module[i], unres->item[i], unres->type[i], unres->str_snode[i], unres);
        }
        return -1;
    }

    /* the rest except finalizing extensions and xpath */
    for (i = 0; i < unres->count; ++i) {
        if ((unres->type[i] == UNRES_RESOLVED) || (unres->type[i] == UNRES_EXT_FINALIZE) || (unres->type[i] == UNRES_XPATH)) {
            continue;
        }

        rc = resolve_unres_schema_item(unres->module[i], unres->item[i], unres->type[i], unres->str_snode[i], unres);
        if (rc == 0) {
            if (unres->type[i] == UNRES_LIST_UNIQ) {
                /* free the allocated structure */
                free(unres->item[i]);
            }
            unres->type[i] = UNRES_RESOLVED;
            ++resolved;
        } else if (rc == -1) {
            goto error;
        } else {
            /* forward reference, erase errors */
            ly_err_free_next(mod->ctx, prev_eitem);
        }
    }

    /* log normally now */
    ly_ilo_restore(mod->ctx, prev_ilo, prev_eitem, 0);
    ly_errno = prev_ly_errno;

    /* finalize extensions, keep it last to provide the complete schema tree information to the plugin's checkers */
    for (i = 0; i < unres->count; ++i) {
        if (unres->type[i] != UNRES_EXT_FINALIZE) {
            continue;
        }

        rc = resolve_unres_schema_item(unres->module[i], unres->item[i], unres->type[i], unres->str_snode[i], unres);
        unres->type[i] = UNRES_RESOLVED;
        if (rc == 0) {
            ++resolved;
        }
        /* else error - it was already printed, but resolved was not increased,
           so this unres item will not be resolved again in the following code,
           but it will cause returning -1 at the end, this way we are able to
           print all the issues with unres */
    }

    if (resolved < unres->count) {
        /* try to resolve the unresolved nodes again, it will not resolve anything, but it will print
         * all the validation errors, xpath is resolved only here to properly print all the messages
         */
        for (i = 0; i < unres->count; ++i) {
            if (unres->type[i] == UNRES_RESOLVED) {
                continue;
            }
            resolve_unres_schema_item(unres->module[i], unres->item[i], unres->type[i], unres->str_snode[i], unres);
            if (unres->type[i] == UNRES_XPATH) {
                /* XPath referencing an unknown node is actually supposed to be just a warning */
                unres->type[i] = UNRES_RESOLVED;
                resolved++;
            }
        }
        if (resolved < unres->count) {
            return -1;
        }
    }

    LOGVRB("All \"%s\" schema nodes and constraints resolved.", mod->name);
    unres->count = 0;
    return EXIT_SUCCESS;

error:
    ly_ilo_restore(mod->ctx, prev_ilo, prev_eitem, 1);
    /* ly_errno will be set accordingly, we do not want to keep the previous value */
    return -1;
}

/**
 * @brief Try to resolve an unres schema item with a string argument. Logs indirectly.
 *
 * @param[in] mod Main module.
 * @param[in] unres Unres schema structure to use.
 * @param[in] item Item to resolve. Type determined by \p type.
 * @param[in] type Type of the unresolved item.
 * @param[in] str String argument.
 *
 * @return EXIT_SUCCESS on success, EXIT_FAILURE on storing the item in unres, -1 on error.
 */
int
unres_schema_add_str(struct lys_module *mod, struct unres_schema *unres, void *item, enum UNRES_ITEM type,
                     const char *str)
{
    int rc;
    const char *dictstr;

    dictstr = lydict_insert(mod->ctx, str, 0);
    rc = unres_schema_add_node(mod, unres, item, type, (struct lys_node *)dictstr);

    if (rc < 0) {
        lydict_remove(mod->ctx, dictstr);
    }
    return rc;
}

/**
 * @brief Try to resolve an unres schema item with a schema node argument. Logs indirectly.
 *
 * @param[in] mod Main module.
 * @param[in] unres Unres schema structure to use.
 * @param[in] item Item to resolve. Type determined by \p type.
 * @param[in] type Type of the unresolved item. UNRES_TYPE_DER is handled specially!
 * @param[in] snode Schema node argument.
 *
 * @return EXIT_SUCCESS on success, EXIT_FAILURE on storing the item in unres, -1 on error.
 */
int
unres_schema_add_node(struct lys_module *mod, struct unres_schema *unres, void *item, enum UNRES_ITEM type,
                      struct lys_node *snode)
{
    int rc;
    uint32_t u;
    enum int_log_opts prev_ilo;
    struct ly_err_item *prev_eitem;
    LY_ERR prev_ly_errno;
    struct lyxml_elem *yin;
    struct ly_ctx *ctx = mod->ctx;

    assert(unres && item && ((type != UNRES_LEAFREF) && (type != UNRES_INSTID) && (type != UNRES_WHEN)
           && (type != UNRES_MUST)));

    /* check for duplicities in unres */
    for (u = 0; u < unres->count; u++) {
        if (unres->type[u] == type && unres->item[u] == item &&
                unres->str_snode[u] == snode && unres->module[u] == mod) {
            /* duplication can happen when the node contains multiple statements of the same type to check,
             * this can happen for example when refinement is being applied, so we just postpone the processing
             * and do not duplicate the information */
            return EXIT_FAILURE;
        }
    }

    if ((type == UNRES_EXT_FINALIZE) || (type == UNRES_XPATH)) {
        /* extension finalization is not even tried when adding the item into the inres list,
         * xpath is not tried because it would hide some potential warnings */
        rc = EXIT_FAILURE;
    } else {
        prev_ly_errno = ly_errno;
        ly_ilo_change(ctx, ILO_STORE, &prev_ilo, &prev_eitem);

        rc = resolve_unres_schema_item(mod, item, type, snode, unres);
        if (rc != EXIT_FAILURE) {
            ly_ilo_restore(ctx, prev_ilo, prev_eitem, rc == -1 ? 1 : 0);
            if (rc != -1) {
                ly_errno = prev_ly_errno;
            }

            if (type == UNRES_LIST_UNIQ) {
                /* free the allocated structure */
                free(item);
            } else if (rc == -1 && type == UNRES_IFFEAT) {
                /* free the allocated resources */
                free(*((char **)item));
            }
            return rc;
        } else {
            /* erase info about validation errors */
            ly_ilo_restore(ctx, prev_ilo, prev_eitem, 0);
            ly_errno = prev_ly_errno;
        }

        print_unres_schema_item_fail(item, type, snode);

        /* HACK unlinking is performed here so that we do not do any (NS) copying in vain */
        if (type == UNRES_TYPE_DER || type == UNRES_TYPE_DER_TPDF) {
            yin = (struct lyxml_elem *)((struct lys_type *)item)->der;
            if (!(yin->flags & LY_YANG_STRUCTURE_FLAG)) {
                lyxml_unlink_elem(mod->ctx, yin, 1);
                ((struct lys_type *)item)->der = (struct lys_tpdf *)yin;
            }
        }
    }

    unres->count++;
    unres->item = ly_realloc(unres->item, unres->count*sizeof *unres->item);
    LY_CHECK_ERR_RETURN(!unres->item, LOGMEM(ctx), -1);
    unres->item[unres->count-1] = item;
    unres->type = ly_realloc(unres->type, unres->count*sizeof *unres->type);
    LY_CHECK_ERR_RETURN(!unres->type, LOGMEM(ctx), -1);
    unres->type[unres->count-1] = type;
    unres->str_snode = ly_realloc(unres->str_snode, unres->count*sizeof *unres->str_snode);
    LY_CHECK_ERR_RETURN(!unres->str_snode, LOGMEM(ctx), -1);
    unres->str_snode[unres->count-1] = snode;
    unres->module = ly_realloc(unres->module, unres->count*sizeof *unres->module);
    LY_CHECK_ERR_RETURN(!unres->module, LOGMEM(ctx), -1);
    unres->module[unres->count-1] = mod;

    return rc;
}

/**
 * @brief Duplicate an unres schema item. Logs indirectly.
 *
 * @param[in] mod Main module.
 * @param[in] unres Unres schema structure to use.
 * @param[in] item Old item to be resolved.
 * @param[in] type Type of the old unresolved item.
 * @param[in] new_item New item to use in the duplicate.
 *
 * @return EXIT_SUCCESS on success, EXIT_FAILURE if item is not in unres, -1 on error.
 */
int
unres_schema_dup(struct lys_module *mod, struct unres_schema *unres, void *item, enum UNRES_ITEM type, void *new_item)
{
    int i;
    struct unres_list_uniq aux_uniq;
    struct unres_iffeat_data *iff_data;

    assert(item && new_item && ((type != UNRES_LEAFREF) && (type != UNRES_INSTID) && (type != UNRES_WHEN)));

    /* hack for UNRES_LIST_UNIQ, which stores multiple items behind its item */
    if (type == UNRES_LIST_UNIQ) {
        aux_uniq.list = item;
        aux_uniq.expr = ((struct unres_list_uniq *)new_item)->expr;
        item = &aux_uniq;
    }
    i = unres_schema_find(unres, -1, item, type);

    if (i == -1) {
        if (type == UNRES_LIST_UNIQ) {
            free(new_item);
        }
        return EXIT_FAILURE;
    }

    if ((type == UNRES_TYPE_LEAFREF) || (type == UNRES_USES) || (type == UNRES_TYPE_DFLT) ||
            (type == UNRES_FEATURE) || (type == UNRES_LIST_UNIQ)) {
        if (unres_schema_add_node(mod, unres, new_item, type, unres->str_snode[i]) == -1) {
            LOGINT(mod->ctx);
            return -1;
        }
    } else if (type == UNRES_IFFEAT) {
        /* duplicate unres_iffeature_data */
        iff_data = malloc(sizeof *iff_data);
        LY_CHECK_ERR_RETURN(!iff_data, LOGMEM(mod->ctx), -1);
        iff_data->fname = lydict_insert(mod->ctx, ((struct unres_iffeat_data *)unres->str_snode[i])->fname, 0);
        iff_data->node = ((struct unres_iffeat_data *)unres->str_snode[i])->node;
        if (unres_schema_add_node(mod, unres, new_item, type, (struct lys_node *)iff_data) == -1) {
            LOGINT(mod->ctx);
            return -1;
        }
    } else {
        if (unres_schema_add_str(mod, unres, new_item, type, unres->str_snode[i]) == -1) {
            LOGINT(mod->ctx);
            return -1;
        }
    }

    return EXIT_SUCCESS;
}

/* does not log */
int
unres_schema_find(struct unres_schema *unres, int start_on_backwards, void *item, enum UNRES_ITEM type)
{
    int i;
    struct unres_list_uniq *aux_uniq1, *aux_uniq2;

    if (start_on_backwards >= 0) {
        i = start_on_backwards;
    } else {
        i = unres->count - 1;
    }
    for (; i > -1; i--) {
        if (unres->type[i] != type) {
            continue;
        }
        if (type != UNRES_LIST_UNIQ) {
            if (unres->item[i] == item) {
                break;
            }
        } else {
            aux_uniq1 = (struct unres_list_uniq *)unres->item[i - 1];
            aux_uniq2 = (struct unres_list_uniq *)item;
            if ((aux_uniq1->list == aux_uniq2->list) && ly_strequal(aux_uniq1->expr, aux_uniq2->expr, 0)) {
                break;
            }
        }
    }

    return i;
}

static void
unres_schema_free_item(struct ly_ctx *ctx, struct unres_schema *unres, uint32_t i)
{
    struct lyxml_elem *yin;
    struct yang_type *yang;
    struct unres_iffeat_data *iff_data;

    switch (unres->type[i]) {
    case UNRES_TYPE_DER_TPDF:
    case UNRES_TYPE_DER:
        yin = (struct lyxml_elem *)((struct lys_type *)unres->item[i])->der;
        if (yin->flags & LY_YANG_STRUCTURE_FLAG) {
            yang =(struct yang_type *)yin;
            ((struct lys_type *)unres->item[i])->base = yang->base;
            lydict_remove(ctx, yang->name);
            free(yang);
            if (((struct lys_type *)unres->item[i])->base == LY_TYPE_UNION) {
                yang_free_type_union(ctx, (struct lys_type *)unres->item[i]);
            }
        } else {
            lyxml_free(ctx, yin);
        }
        break;
    case UNRES_IFFEAT:
        iff_data = (struct unres_iffeat_data *)unres->str_snode[i];
        lydict_remove(ctx, iff_data->fname);
        free(unres->str_snode[i]);
        break;
    case UNRES_IDENT:
    case UNRES_TYPE_IDENTREF:
    case UNRES_CHOICE_DFLT:
    case UNRES_LIST_KEYS:
        lydict_remove(ctx, (const char *)unres->str_snode[i]);
        break;
    case UNRES_LIST_UNIQ:
        free(unres->item[i]);
        break;
    case UNRES_EXT:
        free(unres->str_snode[i]);
        break;
    case UNRES_EXT_FINALIZE:
        free(unres->str_snode[i]);
    default:
        break;
    }
    unres->type[i] = UNRES_RESOLVED;
}

void
unres_schema_free(struct lys_module *module, struct unres_schema **unres, int all)
{
    uint32_t i;
    unsigned int unresolved = 0;

    if (!unres || !(*unres)) {
        return;
    }

    assert(module || ((*unres)->count == 0));

    for (i = 0; i < (*unres)->count; ++i) {
        if (!all && ((*unres)->module[i] != module)) {
            if ((*unres)->type[i] != UNRES_RESOLVED) {
                unresolved++;
            }
            continue;
        }

        /* free heap memory for the specific item */
        unres_schema_free_item(module->ctx, *unres, i);
    }

    /* free it all */
    if (!module || all || (!unresolved && !module->type)) {
        free((*unres)->item);
        free((*unres)->type);
        free((*unres)->str_snode);
        free((*unres)->module);
        free((*unres));
        (*unres) = NULL;
    }
}

/* check whether instance-identifier points outside its data subtree (for operation it is any node
 * outside the operation subtree, otherwise it is a node from a foreign model) */
static int
check_instid_ext_dep(const struct lys_node *sleaf, const char *json_instid)
{
    const struct lys_node *op_node, *first_node;
    enum int_log_opts prev_ilo;
    char *buf;
    int ret = 0;

    if (!json_instid || !json_instid[0]) {
        /* no/empty value */
        return 0;
    }

    for (op_node = lys_parent(sleaf);
         op_node && !(op_node->nodetype & (LYS_NOTIF | LYS_RPC | LYS_ACTION));
         op_node = lys_parent(op_node));

    if (op_node && lys_parent(op_node)) {
        /* nested operation - any absolute path is external */
        return 1;
    }

    /* get the first node from the instid */
    buf = strndup(json_instid, strchr(json_instid + 1, '/') - json_instid);
    if (!buf) {
        /* so that we do not have to bother with logging, say it is not external */
        return 0;
    }

    /* find the first schema node, do not log */
    ly_ilo_change(NULL, ILO_IGNORE, &prev_ilo, NULL);
    first_node = ly_ctx_get_node(NULL, sleaf, buf, 0);
    ly_ilo_restore(NULL, prev_ilo, NULL, 0);

    free(buf);
    if (!first_node) {
        /* unknown path, say it is not external */
        return 0;
    }

    /* based on the first schema node in the path we can decide whether it points to an external tree or not */

    if (op_node && (op_node != first_node)) {
        /* it is a top-level operation, so we're good if it points somewhere inside it */
        ret = 1;
    }

    /* we cannot know whether it points to a tree that is going to be unlinked (application must handle
     * this itself), so we say it's not external */
    return ret;
}

/**
 * @brief Resolve instance-identifier in JSON data format. Logs directly.
 *
 * @param[in] data Data node where the path is used
 * @param[in] path Instance-identifier node value.
 * @param[in,out] ret Resolved instance or NULL.
 *
 * @return 0 on success (even if unresolved and \p ret is NULL), -1 on error.
 */
static int
resolve_instid(struct lyd_node *data, const char *path, int req_inst, struct lyd_node **ret)
{
    int i = 0, j, parsed, cur_idx;
    const struct lys_module *mod, *prev_mod = NULL;
    struct ly_ctx *ctx = data->schema->module->ctx;
    struct lyd_node *root, *node;
    const char *model = NULL, *name;
    char *str;
    int mod_len, name_len, has_predicate;
    struct unres_data node_match;

    memset(&node_match, 0, sizeof node_match);
    *ret = NULL;

    /* we need root to resolve absolute path */
    for (root = data; root->parent; root = root->parent);
    /* we're still parsing it and the pointer is not correct yet */
    if (root->prev) {
        for (; root->prev->next; root = root->prev);
    }

    /* search for the instance node */
    while (path[i]) {
        j = parse_instance_identifier(&path[i], &model, &mod_len, &name, &name_len, &has_predicate);
        if (j <= 0) {
            LOGVAL(ctx, LYE_INCHAR, LY_VLOG_LYD, data, path[i-j], &path[i-j]);
            goto error;
        }
        i += j;

        if (model) {
            str = strndup(model, mod_len);
            if (!str) {
                LOGMEM(ctx);
                goto error;
            }
            mod = ly_ctx_get_module(ctx, str, NULL, 1);
            if (ctx->data_clb) {
                if (!mod) {
                    mod = ctx->data_clb(ctx, str, NULL, 0, ctx->data_clb_data);
                } else if (!mod->implemented) {
                    mod = ctx->data_clb(ctx, mod->name, mod->ns, LY_MODCLB_NOT_IMPLEMENTED, ctx->data_clb_data);
                }
            }
            free(str);

            if (!mod || !mod->implemented || mod->disabled) {
                break;
            }
        } else if (!prev_mod) {
            /* first iteration and we are missing module name */
            LOGVAL(ctx, LYE_INELEM_LEN, LY_VLOG_LYD, data, name_len, name);
            LOGVAL(ctx, LYE_SPEC, LY_VLOG_PREV, NULL, "Instance-identifier is missing prefix in the first node.");
            goto error;
        } else {
            mod = prev_mod;
        }

        if (resolve_data(mod, name, name_len, root, &node_match)) {
            /* no instance exists */
            break;
        }

        if (has_predicate) {
            /* we have predicate, so the current results must be list or leaf-list */
            parsed = j = 0;
            /* index of the current node (for lists with position predicates) */
            cur_idx = 1;
            while (j < (signed)node_match.count) {
                node = node_match.node[j];
                parsed = resolve_instid_predicate(mod, &path[i], &node, cur_idx);
                if (parsed < 1) {
                    LOGVAL(ctx, LYE_INPRED, LY_VLOG_LYD, data, &path[i - parsed]);
                    goto error;
                }

                if (!node) {
                    /* current node does not satisfy the predicate */
                    unres_data_del(&node_match, j);
                } else {
                    ++j;
                }
                ++cur_idx;
            }

            i += parsed;
        } else if (node_match.count) {
            /* check that we are not addressing lists */
            for (j = 0; (unsigned)j < node_match.count; ++j) {
                if (node_match.node[j]->schema->nodetype == LYS_LIST) {
                    unres_data_del(&node_match, j--);
                }
            }
            if (!node_match.count) {
                LOGVAL(ctx, LYE_SPEC, LY_VLOG_LYD, data, "Instance identifier is missing list keys.");
            }
        }

        prev_mod = mod;
    }

    if (!node_match.count) {
        /* no instance exists */
        if (req_inst > -1) {
            LOGVAL(ctx, LYE_NOREQINS, LY_VLOG_LYD, data, path);
            return EXIT_FAILURE;
        }
        LOGVRB("There is no instance of \"%s\", but it is not required.", path);
        return EXIT_SUCCESS;
    } else if (node_match.count > 1) {
        /* instance identifier must resolve to a single node */
        LOGVAL(ctx, LYE_TOOMANY, LY_VLOG_LYD, data, path, "data tree");
        goto error;
    } else {
        /* we have required result, remember it and cleanup */
        *ret = node_match.node[0];
        free(node_match.node);
        return EXIT_SUCCESS;
    }

error:
    /* cleanup */
    free(node_match.node);
    return -1;
}

static int
resolve_leafref(struct lyd_node_leaf_list *leaf, const char *path, int req_inst, struct lyd_node **ret)
{
    struct ly_set *set;
    uint32_t i;

    *ret = NULL;

    /* syntax was already checked, so just evaluate the path using standard XPath */
    set = lyd_find_path((struct lyd_node *)leaf, path);
    if (!set) {
        return -1;
    }

    for (i = 0; i < set->number; ++i) {
        if (!(set->set.d[i]->schema->nodetype & (LYS_LEAF | LYS_LEAFLIST))) {
            continue;
        }

        /* not that the value is already in canonical form since the parsers does the conversion,
         * so we can simply compare just the values */
        if (ly_strequal(leaf->value_str, ((struct lyd_node_leaf_list *)set->set.d[i])->value_str, 1)) {
            /* we have the match */
            *ret = set->set.d[i];
            break;
        }
    }

    ly_set_free(set);

    if (!*ret) {
        /* reference not found */
        if (req_inst > -1) {
            LOGVAL(leaf->schema->module->ctx, LYE_NOLEAFREF, LY_VLOG_LYD, leaf, path, leaf->value_str);
            return EXIT_FAILURE;
        } else {
            LOGVRB("There is no leafref \"%s\" with the value \"%s\", but it is not required.", path, leaf->value_str);
        }
    }

    return EXIT_SUCCESS;
}

/* ignore fail because we are parsing edit-config, get, or get-config - but only if the union includes leafref or instid */
int
resolve_union(struct lyd_node_leaf_list *leaf, struct lys_type *type, int store, int ignore_fail,
              struct lys_type **resolved_type)
{
    struct ly_ctx *ctx = leaf->schema->module->ctx;
    struct lys_type *t;
    struct lyd_node *ret;
    enum int_log_opts prev_ilo;
    int found, success = 0, ext_dep, req_inst;
    const char *json_val = NULL;

    assert(type->base == LY_TYPE_UNION);

    if ((leaf->value_type == LY_TYPE_UNION) || ((leaf->value_type == LY_TYPE_INST) && (leaf->value_flags & LYTYPE_UNRES))) {
        /* either NULL or instid previously converted to JSON */
        json_val = lydict_insert(ctx, leaf->value.string, 0);
    }

    if (store) {
        lyd_free_value(leaf->value, leaf->value_type, leaf->value_flags, &((struct lys_node_leaf *)leaf->schema)->type);
        memset(&leaf->value, 0, sizeof leaf->value);
    }

    /* turn logging off, we are going to try to validate the value with all the types in order */
    ly_ilo_change(NULL, ILO_IGNORE, &prev_ilo, 0);

    t = NULL;
    found = 0;
    while ((t = lyp_get_next_union_type(type, t, &found))) {
        found = 0;

        switch (t->base) {
        case LY_TYPE_LEAFREF:
            if ((ignore_fail == 1) || ((leaf->schema->flags & LYS_LEAFREF_DEP) && (ignore_fail == 2))) {
                req_inst = -1;
            } else {
                req_inst = t->info.lref.req;
            }

            if (!resolve_leafref(leaf, t->info.lref.path, req_inst, &ret)) {
                if (store) {
                    if (ret && !(leaf->schema->flags & LYS_LEAFREF_DEP)) {
                        /* valid resolved */
                        leaf->value.leafref = ret;
                        leaf->value_type = LY_TYPE_LEAFREF;
                    } else {
                        /* valid unresolved */
                        ly_ilo_restore(NULL, prev_ilo, NULL, 0);
                        if (!lyp_parse_value(t, &leaf->value_str, NULL, leaf, NULL, NULL, 1, 0)) {
                            return -1;
                        }
                        ly_ilo_change(NULL, ILO_IGNORE, &prev_ilo, NULL);
                    }
                }

                success = 1;
            }
            break;
        case LY_TYPE_INST:
            ext_dep = check_instid_ext_dep(leaf->schema, (json_val ? json_val : leaf->value_str));
            if ((ignore_fail == 1) || (ext_dep && (ignore_fail == 2))) {
                req_inst = -1;
            } else {
                req_inst = t->info.inst.req;
            }

            if (!resolve_instid((struct lyd_node *)leaf, (json_val ? json_val : leaf->value_str), req_inst, &ret)) {
                if (store) {
                    if (ret && !ext_dep) {
                        /* valid resolved */
                        leaf->value.instance = ret;
                        leaf->value_type = LY_TYPE_INST;

                        if (json_val) {
                            lydict_remove(leaf->schema->module->ctx, leaf->value_str);
                            leaf->value_str = json_val;
                            json_val = NULL;
                        }
                    } else {
                        /* valid unresolved */
                        if (json_val) {
                            /* put the JSON val back */
                            leaf->value.string = json_val;
                            json_val = NULL;
                        } else {
                            leaf->value.instance = NULL;
                        }
                        leaf->value_type = LY_TYPE_INST;
                        leaf->value_flags |= LYTYPE_UNRES;
                    }
                }

                success = 1;
            }
            break;
        default:
            if (lyp_parse_value(t, &leaf->value_str, NULL, leaf, NULL, NULL, store, 0)) {
                success = 1;
            }
            break;
        }

        if (success) {
            break;
        }

        /* erase possible present and invalid value data */
        if (store) {
            lyd_free_value(leaf->value, leaf->value_type, leaf->value_flags, t);
            memset(&leaf->value, 0, sizeof leaf->value);
        }
    }

    /* turn logging back on */
    ly_ilo_restore(NULL, prev_ilo, NULL, 0);

    if (json_val) {
        if (!success) {
            /* put the value back for now */
            assert(leaf->value_type == LY_TYPE_UNION);
            leaf->value.string = json_val;
        } else {
            /* value was ultimately useless, but we could not have known */
            lydict_remove(leaf->schema->module->ctx, json_val);
        }
    }

    if (success) {
        if (resolved_type) {
            *resolved_type = t;
        }
    } else if (!ignore_fail || !type->info.uni.has_ptr_type) {
        /* not found and it is required */
        LOGVAL(ctx, LYE_INVAL, LY_VLOG_LYD, leaf, leaf->value_str ? leaf->value_str : "", leaf->schema->name);
        return EXIT_FAILURE;
    }

    return EXIT_SUCCESS;

}

/**
 * @brief Resolve a single unres data item. Logs directly.
 *
 * @param[in] node Data node to resolve.
 * @param[in] type Type of the unresolved item.
 * @param[in] ignore_fail 0 - no, 1 - yes, 2 - yes, but only for external dependencies.
 *
 * @return EXIT_SUCCESS on success, EXIT_FAILURE on forward reference, -1 on error.
 */
int
resolve_unres_data_item(struct lyd_node *node, enum UNRES_ITEM type, int ignore_fail, struct lys_when **failed_when)
{
    int rc, req_inst, ext_dep;
    struct lyd_node_leaf_list *leaf;
    struct lyd_node *ret;
    struct lys_node_leaf *sleaf;

    leaf = (struct lyd_node_leaf_list *)node;
    sleaf = (struct lys_node_leaf *)leaf->schema;

    switch (type) {
    case UNRES_LEAFREF:
        assert(sleaf->type.base == LY_TYPE_LEAFREF);
        assert(leaf->validity & LYD_VAL_LEAFREF);
        if ((ignore_fail == 1) || ((leaf->schema->flags & LYS_LEAFREF_DEP) && (ignore_fail == 2))) {
            req_inst = -1;
        } else {
            req_inst = sleaf->type.info.lref.req;
        }
        rc = resolve_leafref(leaf, sleaf->type.info.lref.path, req_inst, &ret);
        if (!rc) {
            if (ret && !(leaf->schema->flags & LYS_LEAFREF_DEP)) {
                /* valid resolved */
                if (leaf->value_type == LY_TYPE_BITS) {
                    free(leaf->value.bit);
                }
                leaf->value.leafref = ret;
                leaf->value_type = LY_TYPE_LEAFREF;
                leaf->value_flags &= ~LYTYPE_UNRES;
            } else {
                /* valid unresolved */
                if (!(leaf->value_flags & LYTYPE_UNRES)) {
                    if (!lyp_parse_value(&sleaf->type, &leaf->value_str, NULL, leaf, NULL, NULL, 1, 0)) {
                        return -1;
                    }
                }
            }
            leaf->validity &= ~LYD_VAL_LEAFREF;
        } else {
            return rc;
        }
        break;

    case UNRES_INSTID:
        assert(sleaf->type.base == LY_TYPE_INST);
        ext_dep = check_instid_ext_dep(leaf->schema, leaf->value_str);
        if (ext_dep == -1) {
            return -1;
        }

        if ((ignore_fail == 1) || (ext_dep && (ignore_fail == 2))) {
            req_inst = -1;
        } else {
            req_inst = sleaf->type.info.inst.req;
        }
        rc = resolve_instid(node, leaf->value_str, req_inst, &ret);
        if (!rc) {
            if (ret && !ext_dep) {
                /* valid resolved */
                leaf->value.instance = ret;
                leaf->value_type = LY_TYPE_INST;
                leaf->value_flags &= ~LYTYPE_UNRES;
            } else {
                /* valid unresolved */
                leaf->value.instance = NULL;
                leaf->value_type = LY_TYPE_INST;
                leaf->value_flags |= LYTYPE_UNRES;
            }
        } else {
            return rc;
        }
        break;

    case UNRES_UNION:
        assert(sleaf->type.base == LY_TYPE_UNION);
        return resolve_union(leaf, &sleaf->type, 1, ignore_fail, NULL);

    case UNRES_WHEN:
        if ((rc = resolve_when(node, ignore_fail, failed_when))) {
            return rc;
        }
        break;

    case UNRES_MUST:
        if ((rc = resolve_must(node, 0, ignore_fail))) {
            return rc;
        }
        break;

    case UNRES_MUST_INOUT:
        if ((rc = resolve_must(node, 1, ignore_fail))) {
            return rc;
        }
        break;

    default:
        LOGINT(NULL);
        return -1;
    }

    return EXIT_SUCCESS;
}

/**
 * @brief add data unres item
 *
 * @param[in] unres Unres data structure to use.
 * @param[in] node Data node to use.
 *
 * @return 0 on success, -1 on error.
 */
int
unres_data_add(struct unres_data *unres, struct lyd_node *node, enum UNRES_ITEM type)
{
    assert(unres && node);
    assert((type == UNRES_LEAFREF) || (type == UNRES_INSTID) || (type == UNRES_WHEN) || (type == UNRES_MUST)
           || (type == UNRES_MUST_INOUT) || (type == UNRES_UNION));

    unres->count++;
    unres->node = ly_realloc(unres->node, unres->count * sizeof *unres->node);
    LY_CHECK_ERR_RETURN(!unres->node, LOGMEM(NULL), -1);
    unres->node[unres->count - 1] = node;
    unres->type = ly_realloc(unres->type, unres->count * sizeof *unres->type);
    LY_CHECK_ERR_RETURN(!unres->type, LOGMEM(NULL), -1);
    unres->type[unres->count - 1] = type;

    if (type == UNRES_WHEN) {
        /* remove previous result */
        node->when_status = LYD_WHEN;
    }

    return 0;
}

/**
 * @brief Resolve every unres data item in the structure. Logs directly.
 *
 * If options include #LYD_OPT_TRUSTED, the data are considered trusted (must conditions are not expected,
 * unresolved leafrefs/instids are accepted, when conditions are normally resolved because at least some implicit
 * non-presence containers may need to be deleted).
 *
 * If options includes LYD_OPT_NOAUTODEL, the false resulting when condition on non-default nodes, the error is raised.
 *
 * @param[in] ctx Context used.
 * @param[in] unres Unres data structure to use.
 * @param[in,out] root Root node of the data tree, can be changed due to autodeletion.
 * @param[in] options Data options as described above.
 *
 * @return EXIT_SUCCESS on success, -1 on error.
 */
int
resolve_unres_data(struct ly_ctx *ctx, struct unres_data *unres, struct lyd_node **root, int options)
{
    uint32_t i, j, first, resolved, del_items, stmt_count;
    int rc, progress, ignore_fail;
    enum int_log_opts prev_ilo;
    struct ly_err_item *prev_eitem;
<<<<<<< HEAD
    LY_ERR prev_ly_errno = 0;
=======
    LY_ERR prev_ly_errno = ly_errno;
>>>>>>> 302ee2c1
    struct lyd_node *parent;
    struct lys_when *when;

    assert(root);
    assert(unres);

    if (!unres->count) {
        return EXIT_SUCCESS;
    }

    if (options & (LYD_OPT_NOTIF_FILTER | LYD_OPT_GET | LYD_OPT_GETCONFIG | LYD_OPT_EDIT)) {
        ignore_fail = 1;
    } else if (options & LYD_OPT_NOEXTDEPS) {
        ignore_fail = 2;
    } else {
        ignore_fail = 0;
    }

    LOGVRB("Resolving unresolved data nodes and their constraints...");
    if (!ignore_fail) {
        /* remember logging state only if errors are generated and valid */
        ly_ilo_change(ctx, ILO_STORE, &prev_ilo, &prev_eitem);
    }

    /*
     * when-stmt first
     */
    first = 1;
    stmt_count = 0;
    resolved = 0;
    del_items = 0;
    do {
        if (!ignore_fail) {
            ly_err_free_next(ctx, prev_eitem);
        }
        progress = 0;
        for (i = 0; i < unres->count; i++) {
            if (unres->type[i] != UNRES_WHEN) {
                continue;
            }
            if (first) {
                /* count when-stmt nodes in unres list */
                stmt_count++;
            }

            /* resolve when condition only when all parent when conditions are already resolved */
            for (parent = unres->node[i]->parent;
                 parent && LYD_WHEN_DONE(parent->when_status);
                 parent = parent->parent) {
                if (!parent->parent && (parent->when_status & LYD_WHEN_FALSE)) {
                    /* the parent node was already unlinked, do not resolve this node,
                     * it will be removed anyway, so just mark it as resolved
                     */
                    unres->node[i]->when_status |= LYD_WHEN_FALSE;
                    unres->type[i] = UNRES_RESOLVED;
                    resolved++;
                    break;
                }
            }
            if (parent) {
                continue;
            }

            rc = resolve_unres_data_item(unres->node[i], unres->type[i], ignore_fail, &when);
            if (!rc) {
                /* finish with error/delete the node only if when was false, an external dependency was not required,
                 * or it was not provided (the flag would not be passed down otherwise, checked in upper functions) */
                if ((unres->node[i]->when_status & LYD_WHEN_FALSE)
                        && (!(when->flags & (LYS_XPCONF_DEP | LYS_XPSTATE_DEP)) || !(options & LYD_OPT_NOEXTDEPS))) {
                    if ((options & LYD_OPT_NOAUTODEL) && !unres->node[i]->dflt) {
                        /* false when condition */
                        goto error;
                    } /* follows else */

                    /* auto-delete */
                    LOGVRB("auto-delete node \"%s\" due to when condition (%s)", ly_errpath(ctx), when->cond);

                    /* only unlink now, the subtree can contain another nodes stored in the unres list */
                    /* if it has parent non-presence containers that would be empty, we should actually
                     * remove the container
                     */
                    for (parent = unres->node[i];
                            parent->parent && parent->parent->schema->nodetype == LYS_CONTAINER;
                            parent = parent->parent) {
                        if (((struct lys_node_container *)parent->parent->schema)->presence) {
                            /* presence container */
                            break;
                        }
                        if (parent->next || parent->prev != parent) {
                            /* non empty (the child we are in and we are going to remove is not the only child) */
                            break;
                        }
                    }
                    unres->node[i] = parent;

                    if (*root && *root == unres->node[i]) {
                        *root = (*root)->next;
                    }

                    lyd_unlink(unres->node[i]);
                    unres->type[i] = UNRES_DELETE;
                    del_items++;

                    /* update the rest of unres items */
                    for (j = 0; j < unres->count; j++) {
                        if (unres->type[j] == UNRES_RESOLVED || unres->type[j] == UNRES_DELETE) {
                            continue;
                        }

                        /* test if the node is in subtree to be deleted */
                        for (parent = unres->node[j]; parent; parent = parent->parent) {
                            if (parent == unres->node[i]) {
                                /* yes, it is */
                                unres->type[j] = UNRES_RESOLVED;
                                resolved++;
                                break;
                            }
                        }
                    }
                } else {
                    unres->type[i] = UNRES_RESOLVED;
                }
                if (!ignore_fail) {
                    ly_err_free_next(ctx, prev_eitem);
                }
                resolved++;
                progress = 1;
            } else if (rc == -1) {
                goto error;
            } /* else forward reference */
        }
        first = 0;
    } while (progress && resolved < stmt_count);

    /* do we have some unresolved when-stmt? */
    if (stmt_count > resolved) {
        goto error;
    }

    for (i = 0; del_items && i < unres->count; i++) {
        /* we had some when-stmt resulted to false, so now we have to sanitize the unres list */
        if (unres->type[i] != UNRES_DELETE) {
            continue;
        }
        if (!unres->node[i]) {
            unres->type[i] = UNRES_RESOLVED;
            del_items--;
            continue;
        }

        /* really remove the complete subtree */
        lyd_free(unres->node[i]);
        unres->type[i] = UNRES_RESOLVED;
        del_items--;
    }

    /*
     * now leafrefs
     */
    if (options & LYD_OPT_TRUSTED) {
        /* we want to attempt to resolve leafrefs */
        assert(!ignore_fail);
        ignore_fail = 1;

        ly_ilo_restore(ctx, prev_ilo, prev_eitem, 0);
        ly_errno = prev_ly_errno;
    }
    first = 1;
    stmt_count = 0;
    resolved = 0;
    do {
        progress = 0;
        for (i = 0; i < unres->count; i++) {
            if (unres->type[i] != UNRES_LEAFREF) {
                continue;
            }
            if (first) {
                /* count leafref nodes in unres list */
                stmt_count++;
            }

            rc = resolve_unres_data_item(unres->node[i], unres->type[i], ignore_fail, NULL);
            if (!rc) {
                unres->type[i] = UNRES_RESOLVED;
                if (!ignore_fail) {
                    ly_err_free_next(ctx, prev_eitem);
                }
                resolved++;
                progress = 1;
            } else if (rc == -1) {
                goto error;
            } /* else forward reference */
        }
        first = 0;
    } while (progress && resolved < stmt_count);

    /* do we have some unresolved leafrefs? */
    if (stmt_count > resolved) {
        goto error;
    }

    if (!ignore_fail) {
        /* log normally now, throw away irrelevant errors */
        ly_ilo_restore(ctx, prev_ilo, prev_eitem, 0);
        ly_errno = prev_ly_errno;
    }

    /*
     * rest
     */
    for (i = 0; i < unres->count; ++i) {
        if (unres->type[i] == UNRES_RESOLVED) {
            continue;
        }
        assert(!(options & LYD_OPT_TRUSTED) || ((unres->type[i] != UNRES_MUST) && (unres->type[i] != UNRES_MUST_INOUT)));

        rc = resolve_unres_data_item(unres->node[i], unres->type[i], ignore_fail, NULL);
        if (rc) {
            /* since when was already resolved, a forward reference is an error */
            return -1;
        }

        unres->type[i] = UNRES_RESOLVED;
    }

    LOGVRB("All data nodes and constraints resolved.");
    unres->count = 0;
    return EXIT_SUCCESS;

error:
    if (!ignore_fail) {
        /* print all the new errors */
        ly_ilo_restore(ctx, prev_ilo, prev_eitem, 1);
        /* do not restore ly_errno, it was udpated properly */
    }
    return -1;
}<|MERGE_RESOLUTION|>--- conflicted
+++ resolved
@@ -7988,11 +7988,7 @@
     int rc, progress, ignore_fail;
     enum int_log_opts prev_ilo;
     struct ly_err_item *prev_eitem;
-<<<<<<< HEAD
-    LY_ERR prev_ly_errno = 0;
-=======
     LY_ERR prev_ly_errno = ly_errno;
->>>>>>> 302ee2c1
     struct lyd_node *parent;
     struct lys_when *when;
 
