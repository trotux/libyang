/**
 * @file tree_data.c
 * @author Radek Krejci <rkrejci@cesnet.cz>
 * @brief Manipulation with libyang data structures
 *
 * Copyright (c) 2015 CESNET, z.s.p.o.
 *
 * This source code is licensed under BSD 3-Clause License (the "License").
 * You may not use this file except in compliance with the License.
 * You may obtain a copy of the License at
 *
 *     https://opensource.org/licenses/BSD-3-Clause
 */

#define _GNU_SOURCE

#include <assert.h>
#include <ctype.h>
#include <limits.h>
#include <stdarg.h>
#include <stdlib.h>
#include <sys/types.h>
#include <sys/mman.h>
#include <sys/stat.h>
#include <fcntl.h>
#include <unistd.h>
#include <string.h>
#include <errno.h>

#include "libyang.h"
#include "common.h"
#include "context.h"
#include "tree_data.h"
#include "parser.h"
#include "resolve.h"
#include "xml_internal.h"
#include "tree_internal.h"
#include "validation.h"
#include "xpath.h"

int
lyd_check_topmandatory(struct lyd_node *data, struct ly_ctx *ctx, int options)
{
    int i;
    struct lyd_node *node;

    assert(ctx);

    if ((options & LYD_OPT_NOSIBLINGS) || (options & (LYD_OPT_EDIT | LYD_OPT_GET | LYD_OPT_GETCONFIG))) {
        return EXIT_SUCCESS;
    }

    if (data && lys_parent(data->schema)) {
        LOGERR(LY_EINVAL, "Subtree are not top-level data.");
        return EXIT_FAILURE;
    }

    if (!(options & LYD_OPT_TYPEMASK) || (options & (LYD_OPT_DATA | LYD_OPT_CONFIG))) {
        LY_TREE_FOR(data, node) {
            if (lys_parent(node->schema) || (node->schema->nodetype & (LYS_NOTIF | LYS_RPC))) {
                LOGERR(LY_EINVAL, "Subtree includes non-data nodes (a notification, an RPC, or an RPC output).");
                return EXIT_FAILURE;
            }
        }

        /* check for missing mandatory elements (from the top level) according to schemas in context */
        for (i = 0; i < ctx->models.used; i++) {
            if (!ctx->models.list[i]->data) {
                continue;
            }
            if (ly_check_mandatory(data, ctx->models.list[i]->data, (options & LYD_OPT_TYPEMASK) ? 0 : 1, 0)) {
                return EXIT_FAILURE;
            }
        }
    } else if (options & LYD_OPT_NOTIF) {
        if (!data || data->parent || (data->prev != data) || (data->schema->nodetype != LYS_NOTIF)) {
            LOGERR(LY_EINVAL, "Subtree is not a single notification.");
            return EXIT_FAILURE;
        }
        if (ly_check_mandatory(data, NULL, 1, 0)) {
            return EXIT_FAILURE;
        }
    } else if (options & (LYD_OPT_RPC | LYD_OPT_RPCREPLY)) {
        if (!data || data->parent || (data->prev != data) || (data->schema->nodetype != LYS_RPC)) {
            LOGERR(LY_EINVAL, "Subtree is not a single RPC.");
            return EXIT_FAILURE;
        }
        if (ly_check_mandatory(data, NULL, 1, (options & LYD_OPT_RPCREPLY) ? 1 : 0)) {
            return EXIT_FAILURE;
        }
    } else {
        LOGINT;
        return EXIT_FAILURE;
    }

    return EXIT_SUCCESS;
}

static struct lyd_node *
lyd_parse_(struct ly_ctx *ctx, const struct lys_node *parent, const char *data, LYD_FORMAT format, int options)
{
    struct lyxml_elem *xml, *xmlnext;
    struct lyd_node *result = NULL;
    int xmlopt = LYXML_PARSE_MULTIROOT;

    if (!ctx || !data) {
        LOGERR(LY_EINVAL, "%s: Invalid parameter.", __func__);
        return NULL;
    }

    if (options & LYD_OPT_NOSIBLINGS) {
        xmlopt = 0;
    }

    switch (format) {
    case LYD_XML:
        xml = lyxml_parse_mem(ctx, data, xmlopt);
        if (ly_errno) {
            return NULL;
        }
        result = lyd_parse_xml(ctx, &xml, options, parent);
        LY_TREE_FOR_SAFE(xml, xmlnext, xml) {
            lyxml_free(ctx, xml);
        }
        break;
    case LYD_JSON:
        result = lyd_parse_json(ctx, parent, data, options);
        break;
    default:
        /* error */
        return NULL;
    }

    if (ly_errno) {
        lyd_free_withsiblings(result);
        return NULL;
    } else {
        return result;
    }
}

static struct lyd_node *
lyd_parse_data_(struct ly_ctx *ctx, const char *data, LYD_FORMAT format, int options, va_list ap)
{
    const struct lys_node *rpc = NULL;

    if (lyp_check_options(options)) {
        LOGERR(LY_EINVAL, "%s: Invalid options (multiple data type flags set).", __func__);
        return NULL;
    }

    if (options & LYD_OPT_RPCREPLY) {
        rpc = va_arg(ap,  struct lys_node*);
        if (!rpc || (rpc->nodetype != LYS_RPC)) {
            LOGERR(LY_EINVAL, "%s: Invalid parameter.", __func__);
            return NULL;
        }
    }

    return lyd_parse_(ctx, rpc, data, format, options);
}

API struct lyd_node *
lyd_parse_mem(struct ly_ctx *ctx, const char *data, LYD_FORMAT format, int options, ...)
{
    va_list ap;
    struct lyd_node *result;

    va_start(ap, options);
    result = lyd_parse_data_(ctx, data, format, options, ap);
    va_end(ap);

    return result;
}

static struct lyd_node *
lyd_parse_fd_(struct ly_ctx *ctx, int fd, LYD_FORMAT format, int options, va_list ap)
{
    struct lyd_node *ret;
    struct stat sb;
    char *data;

    if (!ctx || (fd == -1)) {
        LOGERR(LY_EINVAL, "%s: Invalid parameter.", __func__);
        return NULL;
    }

    if (fstat(fd, &sb) == -1) {
        LOGERR(LY_ESYS, "Failed to stat the file descriptor (%s).", strerror(errno));
        return NULL;
    }

    if (!sb.st_size) {
        ly_errno = LY_SUCCESS;
        return NULL;
    }

    data = mmap(NULL, sb.st_size + 1, PROT_READ, MAP_PRIVATE, fd, 0);
    if (data == MAP_FAILED) {
        LOGERR(LY_ESYS, "Mapping file descriptor into memory failed.");
        return NULL;
    }

    ret = lyd_parse_data_(ctx, data, format, options, ap);

    munmap(data, sb.st_size + 1);

    return ret;
}

API struct lyd_node *
lyd_parse_fd(struct ly_ctx *ctx, int fd, LYD_FORMAT format, int options, ...)
{
    struct lyd_node *ret;
    va_list ap;

    va_start(ap, options);
    ret = lyd_parse_fd_(ctx, fd, format, options, ap);
    va_end(ap);

    return ret;
}

API struct lyd_node *
lyd_parse_path(struct ly_ctx *ctx, const char *path, LYD_FORMAT format, int options, ...)
{
    int fd;
    struct lyd_node *ret;
    va_list ap;

    if (!ctx || !path) {
        LOGERR(LY_EINVAL, "%s: Invalid parameter.", __func__);
        return NULL;
    }

    fd = open(path, O_RDONLY);
    if (fd == -1) {
        LOGERR(LY_ESYS, "Failed to open data file \"%s\" (%s).", path, strerror(errno));
        return NULL;
    }

    va_start(ap, options);
    ret = lyd_parse_fd_(ctx, fd, format, options, ap);

    va_end(ap);
    close(fd);

    return ret;
}

static struct lys_node *
lyd_new_find_schema(struct lyd_node *parent, const struct lys_module *module, int rpc_output)
{
    struct lys_node *siblings;

    if (!parent) {
        siblings = module->data;
    } else {
        if (!parent->schema) {
            return NULL;
        }
        siblings = parent->schema->child;
        if (siblings && (siblings->nodetype == (rpc_output ? LYS_INPUT : LYS_OUTPUT))) {
            siblings = siblings->next;
        }
        if (siblings && (siblings->nodetype == (rpc_output ? LYS_OUTPUT : LYS_INPUT))) {
            siblings = siblings->child;
        }
    }

    return siblings;
}

static struct lyd_node *
_lyd_new(struct lyd_node *parent, const struct lys_node *schema)
{
    struct lyd_node *ret;

    ret = calloc(1, sizeof *ret);
    if (!ret) {
        LOGMEM;
        return NULL;
    }
    ret->schema = (struct lys_node *)schema;
    ret->validity = LYD_VAL_NOT;
    if (resolve_applies_when(ret)) {
        ret->when_status = LYD_WHEN;
    }
    ret->prev = ret;
    if (parent) {
        if (lyd_insert(parent, ret)) {
            lyd_free(ret);
            return NULL;
        }
    }

    return ret;
}

API struct lyd_node *
lyd_new(struct lyd_node *parent, const struct lys_module *module, const char *name)
{
    const struct lys_node *snode = NULL, *siblings;

    if ((!parent && !module) || !name) {
        ly_errno = LY_EINVAL;
        return NULL;
    }

    siblings = lyd_new_find_schema(parent, module, 0);
    if (!siblings) {
        ly_errno = LY_EINVAL;
        return NULL;
    }

    if (lys_get_data_sibling(module, siblings, name, LYS_CONTAINER | LYS_LIST | LYS_NOTIF | LYS_RPC, &snode)
            || !snode) {
        ly_errno = LY_EINVAL;
        return NULL;
    }

    return _lyd_new(parent, snode);
}

static struct lyd_node *
lyd_create_leaf(const struct lys_node *schema, const char *val_str)
{
    struct lyd_node_leaf_list *ret;

    ret = calloc(1, sizeof *ret);
    if (!ret) {
        LOGMEM;
        return NULL;
    }
    ret->schema = (struct lys_node *)schema;
    ret->validity = LYD_VAL_NOT;
    if (resolve_applies_when((struct lyd_node *)ret)) {
        ret->when_status = LYD_WHEN;
    }
    ret->prev = (struct lyd_node *)ret;
    ret->value_type = ((struct lys_node_leaf *)schema)->type.base;
    ret->value_str = lydict_insert(schema->module->ctx, val_str ? val_str : "", 0);

    return (struct lyd_node *)ret;
}

static struct lyd_node *
_lyd_new_leaf(struct lyd_node *parent, const struct lys_node *schema, const char *val_str)
{
    struct lyd_node *ret;

    ret = lyd_create_leaf(schema, val_str);
    if (!ret) {
        return NULL;
    }

    /* connect to parent */
    if (parent) {
        if (lyd_insert(parent, ret)) {
            lyd_free(ret);
            return NULL;
        }
    }

    /* resolve the type correctly (after it was connected to parent cause of log) */
    if (lyp_parse_value((struct lyd_node_leaf_list *)ret, NULL, 1)) {
        lyd_free((struct lyd_node *)ret);
        return NULL;
    }

    if (ret->schema->flags & LYS_UNIQUE) {
        /* locate the first parent list */
        for (parent = ret->parent; parent && parent->schema->nodetype != LYS_LIST; parent = parent->parent);

        /* set flag for future validation */
        if (parent) {
            parent->validity |= LYD_VAL_UNIQUE;
        }
    }

    return ret;
}

API struct lyd_node *
lyd_new_leaf(struct lyd_node *parent, const struct lys_module *module, const char *name, const char *val_str)
{
    const struct lys_node *snode = NULL, *siblings;

    if ((!parent && !module) || !name) {
        ly_errno = LY_EINVAL;
        return NULL;
    }

    siblings = lyd_new_find_schema(parent, module, 0);
    if (!siblings) {
        ly_errno = LY_EINVAL;
        return NULL;
    }

    if (lys_get_data_sibling(module, siblings, name, LYS_LEAFLIST | LYS_LEAF, &snode) || !snode) {
        ly_errno = LY_EINVAL;
        return NULL;
    }

    return _lyd_new_leaf(parent, snode, val_str);
}

API int
lyd_change_leaf(struct lyd_node_leaf_list *leaf, const char *val_str)
{
    const char *backup;
    lyd_val backup_val;
    struct lyd_node *parent;
    struct lys_node_list *slist;
    uint32_t i;

    if (!leaf) {
        ly_errno = LY_EINVAL;
        return EXIT_FAILURE;
    }

    /* key value cannot be changed */
    if (leaf->parent && (leaf->parent->schema->nodetype == LYS_LIST)) {
        slist = (struct lys_node_list *)leaf->parent->schema;
        for (i = 0; i < slist->keys_size; ++i) {
            if (slist->keys[i]->name == leaf->schema->name) {
                LOGVAL(LYE_SPEC, LY_VLOG_LYD, leaf, "List key value cannot be changed.");
                return EXIT_FAILURE;
            }
        }
    }

    backup = leaf->value_str;
    memcpy(&backup_val, &leaf->value, sizeof backup);
    leaf->value_str = lydict_insert(leaf->schema->module->ctx, val_str ? val_str : "", 0);
    /* leaf->value is erased by lyp_parse_value() */

    /* resolve the type correctly */
    if (lyp_parse_value(leaf, NULL, 1)) {
        lydict_remove(leaf->schema->module->ctx, leaf->value_str);
        leaf->value_str = backup;
        memcpy(&leaf->value, &backup_val, sizeof backup);
        return EXIT_FAILURE;
    }

    /* value is correct, remove backup */
    lydict_remove(leaf->schema->module->ctx, backup);

    if (leaf->schema->flags & LYS_UNIQUE) {
        /* locate the first parent list */
        for (parent = leaf->parent; parent && parent->schema->nodetype != LYS_LIST; parent = parent->parent);

        /* set flag for future validation */
        if (parent) {
            parent->validity |= LYD_VAL_UNIQUE;
        }
    }

    return EXIT_SUCCESS;
}

static struct lyd_node *
lyd_create_anyxml(const struct lys_node *schema, char *val_str, struct lyxml_elem *val_xml)
{
    struct lyd_node_anyxml *ret;

    assert(!val_str || !val_xml);

    ret = calloc(1, sizeof *ret);
    if (!ret) {
        LOGMEM;
        return NULL;
    }
    ret->schema = (struct lys_node *)schema;
    ret->validity = LYD_VAL_NOT;
    if (resolve_applies_when((struct lyd_node *)ret)) {
        ret->when_status = LYD_WHEN;
    }
    ret->prev = (struct lyd_node *)ret;

    if (val_str) {
        ret->xml_struct = 0;
        ret->value.str = lydict_insert_zc(schema->module->ctx, val_str);
    } else {
        ret->xml_struct = 1;
        ret->value.xml = val_xml;
    }

    return (struct lyd_node *)ret;
}

static struct lyd_node *
_lyd_new_anyxml(struct lyd_node *parent, const struct lys_node *schema, char *val_str, struct lyxml_elem *val_xml)
{
    struct lyd_node *ret;

    ret = lyd_create_anyxml(schema, val_str, val_xml);
    if (!ret) {
        return NULL;
    }

    /* connect to parent */
    if (parent) {
        if (lyd_insert(parent, ret)) {
            lyd_free(ret);
            return NULL;
        }
    }

    return ret;
}

API struct lyd_node *
lyd_new_anyxml_str(struct lyd_node *parent, const struct lys_module *module, const char *name, char *val_str)
{
    const struct lys_node *siblings, *snode;

    if ((!parent && !module) || !name) {
        ly_errno = LY_EINVAL;
        return NULL;
    }

    siblings = lyd_new_find_schema(parent, module, 0);
    if (!siblings) {
        ly_errno = LY_EINVAL;
        return NULL;
    }

    if (lys_get_data_sibling(module, siblings, name, LYS_ANYXML, &snode) || !snode) {
        ly_errno = LY_EINVAL;
        return NULL;
    }

    return _lyd_new_anyxml(parent, snode, val_str, NULL);
}

API struct lyd_node *
lyd_new_anyxml_xml(struct lyd_node *parent, const struct lys_module *module, const char *name,
                   struct lyxml_elem *val_xml)
{
    const struct lys_node *siblings, *snode;

    if ((!parent && !module) || !name) {
        ly_errno = LY_EINVAL;
        return NULL;
    }

    siblings = lyd_new_find_schema(parent, module, 0);
    if (!siblings) {
        ly_errno = LY_EINVAL;
        return NULL;
    }

    if (lys_get_data_sibling(module, siblings, name, LYS_ANYXML, &snode) || !snode) {
        return NULL;
    }

    return _lyd_new_anyxml(parent, snode, NULL, val_xml);
}

API struct lyd_node *
lyd_new_output(struct lyd_node *parent, const struct lys_module *module, const char *name)
{
    const struct lys_node *snode = NULL, *siblings;

    if ((!parent && !module) || !name) {
        ly_errno = LY_EINVAL;
        return NULL;
    }

    siblings = lyd_new_find_schema(parent, module, 1);
    if (!siblings) {
        ly_errno = LY_EINVAL;
        return NULL;
    }

    if (lys_get_data_sibling(module, siblings, name, LYS_CONTAINER | LYS_LIST | LYS_NOTIF | LYS_RPC, &snode)
            || !snode) {
        return NULL;
    }

    return _lyd_new(parent, snode);
}

API struct lyd_node *
lyd_new_output_leaf(struct lyd_node *parent, const struct lys_module *module, const char *name, const char *val_str)
{
    const struct lys_node *snode = NULL, *siblings;

    if ((!parent && !module) || !name) {
        ly_errno = LY_EINVAL;
        return NULL;
    }

    siblings = lyd_new_find_schema(parent, module, 1);
    if (!siblings) {
        ly_errno = LY_EINVAL;
        return NULL;
    }

    if (lys_get_data_sibling(module, siblings, name, LYS_LEAFLIST | LYS_LEAF, &snode) || !snode) {
        ly_errno = LY_EINVAL;
        return NULL;
    }

    return _lyd_new_leaf(parent, snode, val_str);
}

API struct lyd_node *
lyd_new_output_anyxml_str(struct lyd_node *parent, const struct lys_module *module, const char *name, char *val_str)
{
    const struct lys_node *siblings, *snode;

    if ((!parent && !module) || !name) {
        ly_errno = LY_EINVAL;
        return NULL;
    }

    siblings = lyd_new_find_schema(parent, module, 1);
    if (!siblings) {
        ly_errno = LY_EINVAL;
        return NULL;
    }

    if (lys_get_data_sibling(module, siblings, name, LYS_ANYXML, &snode) || !snode) {
        ly_errno = LY_EINVAL;
        return NULL;
    }

    return _lyd_new_anyxml(parent, snode, val_str, NULL);
}

API struct lyd_node *
lyd_new_output_anyxml_xml(struct lyd_node *parent, const struct lys_module *module, const char *name,
                          struct lyxml_elem *val_xml)
{
    const struct lys_node *siblings, *snode;

    if ((!parent && !module) || !name) {
        ly_errno = LY_EINVAL;
        return NULL;
    }

    siblings = lyd_new_find_schema(parent, module, 1);
    if (!siblings) {
        ly_errno = LY_EINVAL;
        return NULL;
    }

    if (lys_get_data_sibling(module, siblings, name, LYS_ANYXML, &snode) || !snode) {
        return NULL;
    }

    return _lyd_new_anyxml(parent, snode, NULL, val_xml);
}

static int
lyd_new_path_list_keys(struct lyd_node *list, const char *list_name, const char *predicate, int *parsed)
{
    const char *name, *value;
    char *key_val;
    int r, i, nam_len, val_len, has_predicate = 1;
    struct lys_node_list *slist;

    slist = (struct lys_node_list *)list->schema;

    for (i = 0; i < slist->keys_size; ++i) {
        if (!has_predicate) {
            LOGVAL(LYE_PATH_MISSKEY, LY_VLOG_NONE, NULL, list_name);
            return -1;
        }

        if (((r = parse_schema_json_predicate(predicate, &name, &nam_len, &value, &val_len, &has_predicate)) < 1)
                || !strncmp(name, ".", nam_len)) {
            LOGVAL(LYE_PATH_INCHAR, LY_VLOG_NONE, NULL, predicate[-r], &predicate[-r]);
            return -1;
        }
        *parsed += r;
        predicate += r;

        if (strncmp(slist->keys[i]->name, name, nam_len) || slist->keys[i]->name[nam_len]) {
            LOGVAL(LYE_PATH_INKEY, LY_VLOG_NONE, NULL, name[0], name);
            return -1;
        }

        key_val = malloc((val_len + 1) * sizeof(char));
        if (!key_val) {
            LOGMEM;
            return -1;
        }
        strncpy(key_val, value, val_len);
        key_val[val_len] = '\0';

        if (!_lyd_new_leaf(list, (const struct lys_node *)slist->keys[i], key_val)) {
            free(key_val);
            return -1;
        }
        free(key_val);
    }

    return 0;
}

API struct lyd_node *
lyd_new_path(struct lyd_node *data_tree, struct ly_ctx *ctx, const char *path, const char *value, int options)
{
    char *module_name = ly_buf(), *buf_backup = NULL, *str;
    const char *mod_name, *name, *val_name, *val, *node_mod_name, *id;
    struct lyd_node *ret = NULL, *node, *parent = NULL;
    const struct lys_node *schild, *sparent;
    const struct lys_node_list *slist;
    const struct lys_module *module, *prev_mod;
    int r, i, parsed = 0, mod_name_len, nam_len, val_name_len, val_len;
    int is_relative = -1, has_predicate, first_iter = 1;

    if (!path || (!data_tree && !ctx)
            || (!data_tree && (path[0] != '/'))) {
        ly_errno = LY_EINVAL;
        return NULL;
    }

    if (!ctx) {
        ctx = data_tree->schema->module->ctx;
    }

    id = path;

    if (data_tree) {
        parent = resolve_partial_json_data_nodeid(id, value, data_tree, options, &parsed);
        if (parsed == -1) {
            return NULL;
        }
        if (parsed) {
            assert(parent);
            /* if we parsed something we have a relative path now for sure, otherwise we don't know */
            is_relative = 1;

            id += parsed;

            if (!id[0]) {
                /* the node exists */
                if (!(options & LYD_PATH_OPT_UPDATE)) {
                    LOGVAL(LYE_PATH_EXISTS, LY_VLOG_STR, path);
                    return NULL;
                }

                /* update leaf value if needed */
                if ((parent->schema->nodetype == LYS_LEAF)
                        && (!value || strcmp(((struct lyd_node_leaf_list *)parent)->value_str, value))) {
                    r = lyd_change_leaf((struct lyd_node_leaf_list *)parent, value);
                    if (r) {
                        return NULL;
                    }

                    return parent;
                }

                return NULL;
            }
        }
    }

    if ((r = parse_schema_nodeid(id, &mod_name, &mod_name_len, &name, &nam_len, &is_relative, &has_predicate)) < 1) {
        LOGVAL(LYE_PATH_INCHAR, LY_VLOG_NONE, NULL, id[-r], &id[-r]);
        return NULL;
    }

    id += r;

    /* prepare everything for the schema search loop */
    if (is_relative) {
        /* we are relative to data_tree or parent if some part of the path already exists */
        if (!data_tree) {
            LOGERR(LY_EINVAL, "%s: provided relative path (%s) without context node.", path);
            return NULL;
        } else if (!parent) {
            parent = data_tree;
        }
        sparent = parent->schema;
        module = lys_node_module(sparent);
        prev_mod = module;
    } else {
        /* we are starting from scratch, absolute path */
        assert(!parent);
        if (!mod_name) {
            str = strndup(path, (name + nam_len) - path);
            LOGVAL(LYE_PATH_MISSMOD, LY_VLOG_STR, str);
            free(str);
            return NULL;
        } else if (mod_name_len > LY_BUF_SIZE - 1) {
            LOGINT;
            return NULL;
        }

        if (ly_buf_used && module_name[0]) {
            buf_backup = strndup(module_name, LY_BUF_SIZE - 1);
        }
        ly_buf_used++;

        memmove(module_name, mod_name, mod_name_len);
        module_name[mod_name_len] = '\0';
        module = ly_ctx_get_module(ctx, module_name, NULL);

        if (buf_backup) {
            /* return previous internal buffer content */
            strcpy(module_name, buf_backup);
            free(buf_backup);
        }
        ly_buf_used--;

        if (!module) {
            str = strndup(path, (mod_name + mod_name_len) - path);
            LOGVAL(LYE_PATH_INMOD, LY_VLOG_STR, str);
            free(str);
            return NULL;
        }
        mod_name = NULL;
        mod_name_len = 0;
        prev_mod = module;

        sparent = NULL;
    }

    /* create nodes in a loop */
    while (1) {
        /* find the schema node */
        schild = NULL;
        while ((schild = lys_getnext(schild, sparent, module, 0))) {
            if (schild->nodetype & (LYS_CONTAINER | LYS_LEAF | LYS_LEAFLIST | LYS_LIST | LYS_ANYXML | LYS_NOTIF | LYS_RPC)) {
                /* module comparison */
                if (mod_name) {
                    node_mod_name = lys_node_module(schild)->name;
                    if (strncmp(node_mod_name, mod_name, mod_name_len) || node_mod_name[mod_name_len]) {
                        continue;
                    }
                } else if (lys_node_module(schild) != prev_mod) {
                    continue;
                }

                /* name check */
                if (strncmp(schild->name, name, nam_len) || schild->name[nam_len]) {
                    continue;
                }

                /* RPC in/out check */
                if (lys_parent(schild)) {
                    if (options & LYD_PATH_OPT_OUTPUT) {
                        if (lys_parent(schild)->nodetype == LYS_INPUT) {
                            continue;
                        }
                    } else {
                        if (lys_parent(schild)->nodetype == LYS_OUTPUT) {
                            continue;
                        }
                    }
                }

                break;
            }
        }

        if (!schild) {
            str = strndup(path, (name + nam_len) - path);
            LOGVAL(LYE_PATH_INNODE, LY_VLOG_STR, str);
            free(str);
            lyd_free(ret);
            return NULL;
        }

        /* we have the right schema node */
        switch (schild->nodetype) {
        case LYS_CONTAINER:
        case LYS_LIST:
        case LYS_NOTIF:
        case LYS_RPC:
            node = _lyd_new(is_relative ? parent : NULL, schild);
            break;
        case LYS_LEAF:
        case LYS_LEAFLIST:
            str = NULL;
            if (has_predicate) {
                if ((r = parse_schema_json_predicate(id, &val_name, &val_name_len, &val, &val_len, &has_predicate)) < 1) {
                    LOGVAL(LYE_PATH_INCHAR, LY_VLOG_NONE, NULL, id[-r], &id[-r]);
                    lyd_free(ret);
                    return NULL;
                }
                id += r;

                if ((val_name[0] != '.') || (val_name_len != 1)) {
                    LOGVAL(LYE_PATH_INCHAR, LY_VLOG_NONE, NULL, val_name[0], val_name);
                    lyd_free(ret);
                    return NULL;
                }

                str = strndup(val, val_len);
                if (!str) {
                    LOGMEM;
                    lyd_free(ret);
                    return NULL;
                }
            }
            if (id[0]) {
                LOGVAL(LYE_PATH_INCHAR, LY_VLOG_NONE, NULL, id[0], id);
                free(str);
                lyd_free(ret);
                return NULL;
            }
            node = _lyd_new_leaf(is_relative ? parent : NULL, schild, (str ? str : value));
            free(str);
            break;
        case LYS_ANYXML:
            if (id[0]) {
                LOGVAL(LYE_PATH_INCHAR, LY_VLOG_NONE, NULL, id[0], id);
                lyd_free(ret);
                return NULL;
            }
            str = strdup(value ? value : "");
            if (!str) {
                LOGMEM;
                lyd_free(ret);
                return NULL;
            }
            node = _lyd_new_anyxml(is_relative ? parent : NULL, schild, str, NULL);
            break;
        default:
            LOGINT;
            node = NULL;
            break;
        }

        if (!node) {
            str = strndup(path, id - path);
            if (is_relative) {
                LOGVAL(LYE_SPEC, LY_VLOG_STR, str, "Failed to create node \"%s\" as a child of \"%s\".",
                       schild->name, parent->schema->name);
            } else {
                LOGVAL(LYE_SPEC, LY_VLOG_STR, str, "Failed to create node \"%s\".", schild->name);
            }
            free(str);
            lyd_free(ret);
            return NULL;
        }
        /* special case when we are creating a sibling of a top-level data node */
        if (!is_relative) {
            if (data_tree) {
                for (; data_tree->next; data_tree = data_tree->next);
                if (lyd_insert_after(data_tree, node)) {
                    lyd_free(ret);
                    return NULL;
                }
            }
            is_relative = 1;
        }

        if (first_iter) {
            /* sort if needed, but only when inserted somewhere */
            sparent = node->schema;
            do {
                sparent = lys_parent(sparent);
            } while (sparent && (sparent->nodetype != ((options & LYD_PATH_OPT_OUTPUT) ? LYS_OUTPUT : LYS_INPUT)));
            if (sparent && lyd_schema_sort(node, 0)) {
                lyd_free(ret);
                return NULL;
            }
            ret = node;
            first_iter = 0;
        }

        parsed = 0;
        if ((schild->nodetype == LYS_LIST) && (!has_predicate || lyd_new_path_list_keys(node, name, id, &parsed))) {
            lyd_free(ret);
            return NULL;
        }
        id += parsed;

        if (!id[0]) {
            /* we are done */
            return ret;
        } else if (options & LYD_PATH_OPT_NOPARENT) {
            /* we were supposed to be done */
            str = strndup(path, (name + nam_len) - path);
            LOGVAL(LYE_PATH_MISSPAR, LY_VLOG_STR, str);
            free(str);
            return NULL;
        }

        /* prepare for another iteration */
        parent = node;
        sparent = schild;
        prev_mod = lys_node_module(schild);

        /* parse another node */
        if ((r = parse_schema_nodeid(id, &mod_name, &mod_name_len, &name, &nam_len, &is_relative, &has_predicate)) < 1) {
            LOGVAL(LYE_PATH_INCHAR, LY_VLOG_NONE, NULL, id[-r], &id[-r]);
            lyd_free(ret);
            return NULL;
        }
        id += r;

        /* if a key of a list was supposed to be created, it is created as a part of the list instance creation */
        if ((schild->nodetype == LYS_LIST) && !mod_name) {
            slist = (const struct lys_node_list *)schild;
            for (i = 0; i < slist->keys_size; ++i) {
                if (!strncmp(slist->keys[i]->name, name, nam_len) && !slist->keys[i]->name[nam_len]) {
                    /* the path continues? there cannot be anything after a key (leaf) */
                    if (id[0]) {
                        LOGVAL(LYE_PATH_INCHAR, LY_VLOG_NONE, NULL, id[0], id);
                        lyd_free(ret);
                        return NULL;
                    }
                    return ret;
                }
            }
        }
    }

    LOGINT;
    return NULL;
}

/* both target and source were validated */
static void
lyd_merge_node_update(struct lyd_node *target, struct lyd_node *source)
{
    struct ly_ctx *ctx;
    struct lyd_node_leaf_list *trg_leaf, *src_leaf;
    struct lyd_node_anyxml *trg_axml, *src_axml;

    assert((target->schema == source->schema) && (target->schema->nodetype & (LYS_LEAF | LYS_ANYXML)));
    ctx = target->schema->module->ctx;

    if (target->schema->nodetype == LYS_LEAF) {
        trg_leaf = (struct lyd_node_leaf_list *)target;
        src_leaf = (struct lyd_node_leaf_list *)source;

        lydict_remove(ctx, trg_leaf->value_str);
        trg_leaf->value_str = src_leaf->value_str;
        src_leaf->value_str = NULL;

        trg_leaf->value = src_leaf->value;
        src_leaf->value = (lyd_val)0;
        if ((trg_leaf->value_type == LY_TYPE_INST) || (trg_leaf->value_type == LY_TYPE_LEAFREF)) {
            /* these are, for instance, cases when the resulting data tree will definitely not be valid */
            trg_leaf->value = (lyd_val)0;
        }
    } else {
        trg_axml = (struct lyd_node_anyxml *)target;
        src_axml = (struct lyd_node_anyxml *)source;

        if (trg_axml->xml_struct) {
            lyxml_free(ctx, trg_axml->value.xml);
        } else {
            lydict_remove(ctx, trg_axml->value.str);
        }

        trg_axml->xml_struct = src_axml->xml_struct;
        trg_axml->value = src_axml->value;

        src_axml->xml_struct = 1;
        src_axml->value.xml = NULL;
    }
}

static int
lyd_merge_node_equal(struct lyd_node *node1, struct lyd_node *node2)
{
    int i;
    struct lyd_node *child1, *child2;

    if (node1->schema != node2->schema) {
        return 0;
    }

    switch (node1->schema->nodetype) {
    case LYS_CONTAINER:
    case LYS_LEAF:
    case LYS_ANYXML:
        return 1;
    case LYS_LEAFLIST:
        if (strcmp(((struct lyd_node_leaf_list *)node1)->value_str, ((struct lyd_node_leaf_list *)node2)->value_str)) {
            return 1;
        }
        break;
    case LYS_LIST:
        child1 = node1->child;
        child2 = node2->child;
        /* the exact data order is guaranteed */
        for (i = 0; i < ((struct lys_node_list *)node1->schema)->keys_size; ++i) {
            if (!child1 || !child2 || (child1->schema != child2->schema)
                    || strcmp(((struct lyd_node_leaf_list *)child1)->value_str, ((struct lyd_node_leaf_list *)child2)->value_str)) {
                break;
            }
            child1 = child1->next;
            child2 = child2->next;
        }
        if (i == ((struct lys_node_list *)node1->schema)->keys_size) {
            return 1;
        }
        break;
    default:
        LOGINT;
        break;
    }

    return 0;
}

/* spends source */
static int
lyd_merge_parent_children(struct lyd_node *target, struct lyd_node *source)
{
    struct lyd_node *trg_parent, *src, *src_backup, *src_elem, *src_next, *trg_child;

    LY_TREE_FOR_SAFE(source, src_backup, src) {
        for (src_elem = src_next = src, trg_parent = target;
            src_elem;
            src_elem = src_next) {

            LY_TREE_FOR(trg_parent->child, trg_child) {
                /* schema match, data match? */
                if (lyd_merge_node_equal(trg_child, src_elem)) {
                    if (trg_child->schema->nodetype & (LYS_LEAF | LYS_ANYXML)) {
                        lyd_merge_node_update(trg_child, src_elem);
                    }
                    trg_parent = trg_child;
                    break;
                }
            }

            /* no - link it there as a subtree, continue with siblings */
            if (!trg_child) {
                /* prepare a bit for the next iteration, src_elem will be unlinked! */
                src_next = src_elem->next;
                if (!src_next) {
                    src_next = src_elem->parent;
                }

                if (lyd_insert(trg_parent, src_elem)) {
                    lyd_free_withsiblings(source);
                    return -1;
                }
                if (src_elem == src) {
                    /* we are finished for this src, we spent it, so forget the pointer if available */
                    if (source == src) {
                        source = source->next;
                    }
                    break;
                }
            /* yes - normally continue the merge and the tree search */
            } else {
                if (src_elem->schema->nodetype & (LYS_CONTAINER | LYS_LIST)) {
                    src_next = src_elem->child;
                } else {
                    /* no children */
                    if (src_elem == src) {
                        /* we are done, src has no children */
                        break;
                    }
                    /* try siblings */
                    src_next = src_elem->next;
                }
            }

            while (!src_next) {
                /* parent is already processed, go to its sibling */
                src_elem = src_elem->parent;

                if (src_elem->parent == src->parent) {
                    /* we are done, no next element to process */
                    break;
                }
                src_next = src_elem->next;

                trg_parent = trg_parent->parent;
                /* TODO needed even? move back to the first sibling */
                while (trg_parent->prev->next) {
                    trg_parent = trg_parent->prev;
                }
            }
        }
    }

    lyd_free_withsiblings(source);
    return 0;
}

/* spends source */
static int
lyd_merge_siblings(struct lyd_node *target, struct lyd_node *source)
{
    struct lyd_node *trg, *src, *src_backup;

    while (target->prev->next) {
        target = target->prev;
    }

    LY_TREE_FOR_SAFE(source, src_backup, src) {
        LY_TREE_FOR(target, trg) {
            /* sibling found, merge it */
            if (lyd_merge_node_equal(trg, src)) {
                if (trg->schema->nodetype & (LYS_LEAF | LYS_ANYXML)) {
                    lyd_merge_node_update(trg, src);
                } else {
                    if (lyd_merge_parent_children(trg, src->child)) {
                        lyd_free_withsiblings(source);
                        return -1;
                    }
                }
                break;
            }
        }

        /* sibling not found, insert it */
        if (!trg) {
            lyd_insert_after(target->prev, src);
        }
    }

    lyd_free_withsiblings(source);
    return 0;
}

API int
lyd_merge(struct lyd_node *target, const struct lyd_node *source, int options)
{
    struct lyd_node *node = NULL, *node2, *trg_merge_start, *src_merge_start = NULL;
    struct lys_node *src_snode;
    int i, src_depth, depth, first_iter, ret;

    if (!target || !source || (target->schema->module->ctx != source->schema->module->ctx)) {
        ly_errno = LY_EINVAL;
        return -1;
    }

    if (lys_parent(target->schema)) {
        LOGERR(LY_EINVAL, "Target not a top-level data tree.");
        return -1;
    }

    /* find source top-level schema node */
    for (src_snode = source->schema, src_depth = 0;
         lys_parent(src_snode);
         src_snode = lys_parent(src_snode), ++src_depth);

    /* check for forbidden data merges */
    if (target->schema->nodetype & (LYS_RPC | LYS_NOTIF)) {
        if (target->schema != src_snode) {
            LOGERR(LY_EINVAL, "Target RPC or notification, source not (or a different schema node).");
            return -1;
        }
    } else {
        if (src_snode->nodetype & (LYS_RPC | LYS_NOTIF)) {
            LOGERR(LY_EINVAL, "Target data, source RPC output, RPC input, or a notification.");
            return -1;
        }
    }

    /* find first shared missing schema parent of the subtrees */
    trg_merge_start = target;
    depth = 0;
    first_iter = 1;
    while (1) {
        do {
            for (src_snode = source->schema, i = 0; i < src_depth - depth; src_snode = lys_parent(src_snode), ++i);
            ++depth;
        } while (src_snode != source->schema && (src_snode->nodetype & (LYS_CHOICE | LYS_CASE | LYS_USES)));

        if (src_snode == source->schema) {
            break;
        }

        if (src_snode->nodetype != LYS_CONTAINER) {
            /* we would have to create a list (the only data node with children except container), impossible */
            LOGERR(LY_EINVAL, "Cannot create %s \"%s\" for the merge.", strnodetype(src_snode->nodetype), src_snode->name);
            goto error;
        }

        /* have we created any missing containers already? if we did,
         * it is totally useless to search for match, there won't ever be */
        if (!src_merge_start) {
            if (first_iter) {
                node = trg_merge_start;
                first_iter = 0;
            } else {
                node = trg_merge_start->child;
            }

            /* find it in target data nodes */
            LY_TREE_FOR(node, node) {
                if (node->schema == src_snode) {
                    trg_merge_start = node;
                    break;
                }
            }
        }

        if (!node) {
            /* it is not there, create it */
            src_merge_start = _lyd_new(src_merge_start, src_snode);
        }
    }

    /* process source according to options */
    if (options & LYD_OPT_DESTRUCT) {
        node = (struct lyd_node *)source;
        if ((node->prev != node) && (options & LYD_OPT_NOSIBLINGS)) {
            node2 = node->prev;
            lyd_unlink(node);
            lyd_free_withsiblings(node2);
        }
    } else {
        node = NULL;
        for (; source; source = source->next) {
            node2 = lyd_dup(source, 1);
            if (!node2) {
                goto error;
            }
            if (node) {
                if (lyd_insert_after(node->prev, node2)) {
                    goto error;
                }
            } else {
                node = node2;
            }

            if (options & LYD_OPT_NOSIBLINGS) {
                break;
            }
        }
    }

    if (src_merge_start) {
        src_merge_start->child = node;
        LY_TREE_FOR(node, node) {
            node->parent = src_merge_start;
        }
    } else {
        src_merge_start = node;
    }

    if (!first_iter) {
        /* !! src_merge start is a child(ren) of trg_merge_start */
        ret = lyd_merge_parent_children(trg_merge_start, src_merge_start);
    } else {
        /* !! src_merge start is a (top-level) sibling(s) of trg_merge_start */
        ret = lyd_merge_siblings(trg_merge_start, src_merge_start);
    }

    if (target->schema->nodetype == LYS_RPC) {
        lyd_schema_sort(target, 1);
    }

    return ret;

error:
    lyd_free_withsiblings(node);
    lyd_free_withsiblings(src_merge_start);
    return -1;
}

API void
lyd_free_diff(struct lyd_difflist *diff)
{
    if (diff) {
        free(diff->type);
        free(diff->first);
        free(diff->second);
        free(diff);
    }
}

static int
lyd_difflist_add(struct lyd_difflist *diff, unsigned int *size, unsigned int index,
                 LYD_DIFFTYPE type, struct lyd_node *first, struct lyd_node *second)
{
    void *new;

    assert(diff);
    assert(size && *size);

    if (index + 1 == *size) {
        /* it's time to enlarge */
        *size = *size + 16;
        new = realloc(diff->type, *size * sizeof *diff->type);
        if (!new) {
            LOGMEM;
            return EXIT_FAILURE;
        }
        diff->type = new;

        new = realloc(diff->first, *size * sizeof *diff->first);
        if (!new) {
            LOGMEM;
            return EXIT_FAILURE;
        }
        diff->first = new;

        new = realloc(diff->second, *size * sizeof *diff->second);
        if (!new) {
            LOGMEM;
            return EXIT_FAILURE;
        }
        diff->second = new;
    }

    /* insert the item */
    diff->type[index] = type;
    diff->first[index] = first;
    diff->second[index] = second;

    /* terminate the arrays */
    index++;
    diff->type[index] = LYD_DIFF_END;
    diff->first[index] = NULL;
    diff->second[index] = NULL;

    return EXIT_SUCCESS;
}

struct diff_ordered_dist {
    struct diff_ordered_dist *next;
    int dist;
};
struct diff_ordered_item {
    struct lyd_node *first;
    struct lyd_node *second;
    struct diff_ordered_dist *dist;
};
struct diff_ordered {
    struct lys_node *schema;
    unsigned int count;
    struct diff_ordered_item *items; /* array */
    struct diff_ordered_dist *dist;  /* linked list (1-way, ring) */
    struct diff_ordered_dist *dist_last;  /* aux pointer for faster insertion sort */
};

static void
diff_ordset_insert(struct lyd_node *node, struct ly_set *ordset_keys, struct ly_set *ordset)
{
    unsigned int i;
    struct diff_ordered *new_ordered;

    i = ly_set_add(ordset_keys, node->schema);
    if (i == ordset->number) {
        /* not seen user-ordered list */
        new_ordered = malloc(sizeof *new_ordered);
        new_ordered->schema = node->schema;
        new_ordered->count = 0;
        new_ordered->items = NULL;
        new_ordered->dist = NULL;
        ly_set_add(ordset, new_ordered);
    }
    ((struct diff_ordered *)ordset->set.g[i])->count++;
}

static void
diff_ordset_free(struct ly_set *set)
{
    unsigned int i, j;
    struct diff_ordered *ord;

    if (!set) {
        return;
    }

    for (i = 0; i < set->number; i++) {
        ord = (struct diff_ordered *)set->set.g[i];
        for (j = 0; j < ord->count; j++) {
            free(ord->items[j].dist);
        }
        free(ord->items);
        free(ord);
    }

    ly_set_free(set);
}

/*
 * -1 - error
 *  0 - ok
 *  1 - first and second not the same
 */
static int
lyd_diff_compare(struct lyd_node *first, struct lyd_node *second,
                 struct lyd_difflist *diff, unsigned int *size, unsigned int *i, struct ly_set *matchset,
                 struct ly_set *ordset_keys, struct ly_set *ordset)
{
    int rc;
    char *str1, *str2;
    struct lyd_node_anyxml *axml;

    switch (first->schema->nodetype) {
    case LYS_LEAFLIST:
    case LYS_LIST:
        rc = lyd_list_equal(first, second, 0);
        if (rc == -1) {
            return -1;
        } else if (!rc) {
            /* list instances differs */
            return 1;
        } /* else matches */

        /* additional work for future move matching in case of user ordered lists */
        if (first->schema->flags & LYS_USERORDERED) {
            diff_ordset_insert(first, ordset_keys, ordset);
        }

        /* no break, fall through */
    case LYS_CONTAINER:
        second->validity |= LYD_VAL_INUSE;
        /* remember the matching node in first for keeping correct pointer in first
         * for comparing when passing through the second tree in lyd_diff().
         */
        ly_set_add(matchset, first);
        break;
    case LYS_LEAF:
        /* check for leaf's modification */
        if (!ly_strequal(((struct lyd_node_leaf_list * )first)->value_str,
                         ((struct lyd_node_leaf_list * )second)->value_str, 1)) {
            if (lyd_difflist_add(diff, size, (*i)++, LYD_DIFF_CHANGED, first, second)) {
               return -1;
            }
        }
        break;
    case LYS_ANYXML:
        /* check for anyxml's modification */
        axml = (struct lyd_node_anyxml *)first;
        if (!axml->value.str) {
            lyxml_print_mem(&str1, axml->value.xml, LYXML_PRINT_SIBLINGS);
            axml->value.str = lydict_insert_zc(axml->schema->module->ctx, str1);
        }
        str1 = (char *)axml->value.str;

        axml = (struct lyd_node_anyxml *)second;
        if (!axml->value.str) {
            lyxml_print_mem(&str2, axml->value.xml, LYXML_PRINT_SIBLINGS);
            axml->value.str = lydict_insert_zc(axml->schema->module->ctx, str2);
        }
        str2 = (char *)axml->value.str;

        if (!ly_strequal(str1, str2, 1)) {
            if (lyd_difflist_add(diff, size, (*i)++, LYD_DIFF_CHANGED, first, second)) {
                return -1;
            }
        }
        break;
    default:
        LOGINT;
        return -1;
    }

    /* mark both that they have matching instance in the other tree */
    first->validity |= LYD_VAL_INUSE;

    return 0;
}

static int
lyd_diff_move_preprocess(struct diff_ordered *ordered, struct lyd_node *first, struct lyd_node *second)
{
    struct lyd_node *iter;
    unsigned int pos = 0;
    int abs_dist;
    struct diff_ordered_dist *dist_aux;
    struct diff_ordered_dist *dist_iter, *dist_last;
    char *str = NULL;

    /* ordered->count was zeroed and now it is incremented with each added
     * item's information, so it is actually position of the second node
     */

    /* get the position of the first node */
    for (iter = first->prev; iter->next; iter = iter->prev) {
        if (!(iter->validity & LYD_VAL_INUSE)) {
            /* skip deleted nodes */
            continue;
        }
        if (iter->schema == first->schema) {
            pos++;
        }
    }
    if (pos != ordered->count) {
        LOGDBG("DIFF: Detected moved element \"%s\" from %d to %d (distance %d)",
               str = lyd_path(first), pos, ordered->count, ordered->count - pos);
        free(str);
    }

    /* store information, count distance */
    ordered->items[pos].dist = dist_aux = calloc(1, sizeof *dist_aux);
    ordered->items[pos].dist->dist = ordered->count - pos;
    abs_dist = abs(ordered->items[pos].dist->dist);
    ordered->items[pos].first = first;
    ordered->items[pos].second = second;
    ordered->count++;

    /* insert sort of distances, higher first */
    for (dist_iter = ordered->dist, dist_last = NULL;
            dist_iter;
            dist_last = dist_iter, dist_iter = dist_iter->next) {
        if (abs_dist >= abs(dist_iter->dist)) {
            /* found correct place */
            dist_aux->next = dist_iter;
            if (dist_last) {
                dist_last->next = dist_aux;
            }
            break;
        } else if (dist_iter->next == ordered->dist) {
            /* last item */
            dist_aux->next = ordered->dist; /* ring list */
            ordered->dist_last = dist_aux;
            break;
        }
    }
    if (dist_aux->next == ordered->dist) {
        /* first item */
        ordered->dist = dist_aux;
        if (dist_aux->next) {
            /* more than one item, update the last one's next */
            ordered->dist_last->next = dist_aux;
        } else {
            /* the only item */
            ordered->dist_last = dist_aux;
            dist_aux->next = dist_aux; /* ring list */
        }
    }

    return 0;
}

API struct lyd_difflist *
lyd_diff(struct lyd_node *first, struct lyd_node *second, int options)
{
    int rc;
    struct lyd_node *elem1, *elem2, *iter, *aux, *next1, *next2;
    struct lyd_difflist *result, *result2;
    void *new;
    unsigned int size, size2, index = 0, index2 = 0, i, j, k;
    struct matchlist_s {
        struct matchlist_s *prev;
        struct ly_set *match;
    } *matchlist, *mlaux;
    struct ly_set *ordset_keys, *ordset;
    struct diff_ordered *ordered;
    struct diff_ordered_dist *dist_aux, *dist_iter;
    struct diff_ordered_item item_aux;

    if (!first) {
        LOGERR(LY_EINVAL, "%s: \"first\" parameter is NULL.", __func__);
        return NULL;
    } else if (!second) {
        LOGERR(LY_EINVAL, "%s: \"second\" parameter is NULL.", __func__);
        return NULL;
    }

    if (options & LYD_OPT_NOSIBLINGS) {
        /* both trees must start at the same (schema) node */
        if (first->schema != second->schema) {
            LOGERR(LY_EINVAL, "%s: incompatible trees to compare with LYD_OPT_NOSIBLINGS option.", __func__);
            return NULL;
        }
        /* use first's and second's child to make comparison the same as without LYD_OPT_NOSIBLINGS */
        first = first->child;
        second = second->child;
    } else {
        /* go to the first sibling in both trees */
        if (first->parent) {
            first = first->parent->child;
        } else {
            while (first->prev->next) {
                first = first->prev;
            }
        }

        if (second->parent) {
            second = second->parent->child;
        } else {
            for (; second->prev->next; second = second->prev);
        }

        /* check that both has the same (schema) parent or that they are top-level nodes */
        if ((first->parent && second->parent && first->parent->schema != second->parent->schema) ||
                (!first->parent && first->parent != second->parent)) {
            LOGERR(LY_EINVAL, "%s: incompatible trees with different parents.", __func__);
            return NULL;
        }
    }
    if (first == second) {
        LOGERR(LY_EINVAL, "%s: comparing the same tree does not make sense.", __func__);
        return NULL;
    }

    /* initiate resulting structure */
    result = malloc(sizeof *result);
    size = 1;
    result->type = calloc(size, sizeof *result->type);
    result->first = calloc(size, sizeof *result->first);
    result->second = calloc(size, sizeof *result->second);

    /* the records about created and moved items are created in
     * bad order, so the records about created nodes (and their
     * possible moving) is stored separately and added to the
     * main result at the end.
     */
    result2 = malloc(sizeof *result);
    size2 = 1;
    result2->type = calloc(size2, sizeof *result->type);
    result2->first = calloc(size2, sizeof *result->first);
    result2->second = calloc(size2, sizeof *result->second);

    matchlist = malloc(sizeof *matchlist);
    matchlist->match = ly_set_new();
    matchlist->prev = NULL;

    ordset = ly_set_new();
    ordset_keys = ly_set_new();

    /*
     * compare trees
     */
    /* 1) newly created nodes + changed leafs/anyxmls */
    next1 = first;
    for (elem2 = next2 = second; elem2; elem2 = next2) {
        /* keep right pointer for searching in the first tree */
        elem1 = next1;

        /* search for elem2 instance in the first */
        LY_TREE_FOR(elem1, iter) {
            if (iter->schema != elem2->schema) {
                continue;
            }

            /* elem2 instance found */
            rc = lyd_diff_compare(iter, elem2, result, &size, &index, matchlist->match, ordset_keys, ordset);
            if (rc == -1) {
                goto error;
            } else if (rc == 0) {
                /* match */
                break;
            } /* else, continue */
        }

        if (!iter) {
            /* elem2 not found in the first tree */
            if (lyd_difflist_add(result2, &size2, index2++, LYD_DIFF_CREATED, elem1->parent, elem2)) {
                goto error;
            }

            if (elem2->schema->flags & LYS_USERORDERED) {
                /* store the correct place where the node is supposed to be moved after creation */
                for (aux = elem2->prev; aux->next; aux = aux->prev) {
                    if (aux->schema == elem2->schema) {
                        /* predecessor found */
                        break;
                    }
                }
                if (!aux->next) {
                    /* predecessor not found */
                    aux = NULL;
                }
                if (lyd_difflist_add(result2, &size2, index2++, LYD_DIFF_MOVEDAFTER2, aux, elem2)) {
                    goto error;
                }
            }
        }

        /* select element for the next run                                    1     2
         * - first, process all siblings of a single parent                  / \   / \
         * - then, go to children (deep)                                    3   4 7   8
         * - return to the parent's next sibling children                  / \
         *                                                                5   6
         */
        /* siblings first */
        next1 = elem1;
        next2 = elem2->next;

        if (!next2) {
            /* children */

            /* first pass of the siblings done, some additional work for future
             * detection of move may be needed */
            for (i = ordset->number; i > 0; i--) {
                ordered = (struct diff_ordered *)ordset->set.g[i - 1];
                if (ordered->items) {
                    /* already preprocessed ordered structure */
                    break;
                }
                ordered->items = calloc(ordered->count, sizeof *ordered->items);
                ordered->dist = NULL;
                /* zero the count to be used as a node position in lyd_diff_move_preprocess() */
                ordered->count = 0;
            }

            /* first, get the first sibling */
            if (elem2->parent == second->parent) {
                elem2 = second;
            } else {
                elem2 = elem2->parent->child;
            }

            /* and then find the first child */
            for (iter = elem2, i = 0; iter; iter = iter->next) {
                if (!(iter->validity & LYD_VAL_INUSE)) {
                    continue;
                }

                iter->validity &= ~LYD_VAL_INUSE;
                if ((iter->schema->nodetype & (LYS_LEAFLIST | LYS_LIST)) && (iter->schema->flags & LYS_USERORDERED)) {
                    for (j = ordset->number; j > 0; j--) {
                        ordered = (struct diff_ordered *)ordset->set.g[j - 1];
                        if (ordered->schema != iter->schema) {
                            continue;
                        }

                        /* store necessary information for move detection */
                        lyd_diff_move_preprocess(ordered, matchlist->match->set.d[i], iter);
                        break;
                    }
                }

                if ((iter->schema->nodetype & (LYS_CONTAINER | LYS_LIST)) && iter->child) {
                    next1 = matchlist->match->set.d[i]->child;
                    matchlist->match->set.d[i] = NULL;
                    next2 = iter->child;
                    break;
                }
                i++;
            }

            if (!iter) {
                /* no child/data on next level */
                if (elem2 == second) {
                    /* done */
                    break;
                }
            } else {
                /* create new matchlist item */
                mlaux = malloc(sizeof *mlaux);
                mlaux->match = ly_set_new();
                mlaux->prev = matchlist;
                matchlist = mlaux;
            }
        }

        while (!next2) {
            /* parent */

            /* clean the last match set */
            ly_set_clean(matchlist->match);

            /* try to go to a cousin - child of the next parent's sibling */
            mlaux = matchlist->prev;
            for (i = 0; (i < mlaux->match->number) && !mlaux->match->set.d[i]; i++);
            for (iter = elem2->parent->next; iter; iter = iter->next) {
                if (!(iter->validity & LYD_VAL_INUSE)) {
                    continue;
                }

                iter->validity &= ~LYD_VAL_INUSE;
                if ((iter->schema->nodetype & (LYS_LEAFLIST | LYS_LIST)) && (iter->schema->flags & LYS_USERORDERED)) {
                    for (j = ordset->number ; j > 0; j--) {
                        ordered = (struct diff_ordered *)ordset->set.g[j - 1];
                        if (ordered->schema != iter->schema) {
                            continue;
                        }

                        /* store necessary information for move detection */
                        lyd_diff_move_preprocess(ordered, mlaux->match->set.d[i], iter);
                        break;
                    }
                }

                if ((iter->schema->nodetype & (LYS_CONTAINER | LYS_LIST)) && iter->child) {
                    next1 = mlaux->match->set.d[i]->child;
                    mlaux->match->set.d[i] = NULL;
                    next2 = iter->child;
                    break;
                }
                i++;
            }

            /* if no cousin exists, continue next loop on higher level */
            if (!iter) {
                elem2 = elem2->parent;

                /* remove matchlist item */
                ly_set_free(matchlist->match);
                mlaux = matchlist;
                matchlist = matchlist->prev;
                free(mlaux);

                if (!matchlist->prev) { /* elem2->parent == second->parent */
                    /* done */
                    break;
                }
            }
        }
    }

    ly_set_free(matchlist->match);
    free(matchlist);
    matchlist = NULL;

    ly_set_free(ordset_keys);
    ordset_keys = NULL;

    /* 2) deleted nodes */
    LY_TREE_DFS_BEGIN(first, next1, elem1) {
        /* search for elem1s deleted in the second */
        if (elem1->validity & LYD_VAL_INUSE) {
            /* erase temporary LYD_VAL_INUSE flag and continue into children */
            elem1->validity &= ~LYD_VAL_INUSE;
        } else {
            /* elem1 has no matching node in second, add it into result */
            if (lyd_difflist_add(result, &size, index++, LYD_DIFF_DELETED, elem1, NULL)) {
                goto error;
            }

            /* skip subtree processing of data missing in the second tree */
            goto dfs_nextsibling;
        }

        /* modified LY_TREE_DFS_END() */
        /* select element for the next run - children first */
        if (elem1->schema->nodetype & (LYS_LEAF | LYS_LEAFLIST | LYS_ANYXML)) {
            next1 = NULL;
        } else {
            next1 = elem1->child;
        }
        if (!next1) {
dfs_nextsibling:
            /* try siblings */
            next1 = elem1->next;
        }
        while (!next1) {
            /* parent is already processed, go to its sibling */

            elem1 = elem1->parent;
            if (elem1 == first->parent) {
                /* we are done, no next element to process */
                break;
            }

            next1 = elem1->next;
        }
    }

    /* 3) moved nodes (when user-ordered) */
    for (i = 0; i < ordset->number; i++) {
        ordered = (struct diff_ordered *)ordset->set.g[i];
        if (!ordered->dist->dist) {
            /* the dist list is sorted here, but the biggest dist is 0,
             * so nothing changed in order of these items between first
             * and second. We can continue with another user-ordered list.
             */
            continue;
        }

        /* get needed movements
         * - from the biggest distances try to apply node movements
         * on first tree node until they will be ordered as in the
         * second tree - i.e. until there will be no position difference
         */

        for (dist_iter = ordered->dist; ; dist_iter = dist_iter->next) {
            /* dist list is sorted at the beginning, since applying a move causes
             * just a small change in other distances, we assume the the biggest
             * dist is the next one (note that dist list is implemented as ring
             * list). This way we avoid sorting distances after each move. The loop
             * stops when all distances are zero.
             */
            dist_aux = dist_iter;
            while (!dist_iter->dist) {
                /* no dist, so no move. Try another, but when
                 * there is no dist at all, stop the loop
                 */
                dist_iter = dist_iter->next;
                if (dist_iter == dist_aux) {
                    /* all dist we zeroed */
                    goto movedone;
                }
            }
            /* something to move */

            /* get the item to move */
            for (k = 0; k < ordered->count; k++) {
                if (ordered->items[k].dist == dist_iter) {
                    break;
                }
            }

            /* apply the move (distance) */
            memcpy(&item_aux, &ordered->items[k], sizeof item_aux);
            if (dist_iter->dist > 0) {
                /* move to right (other move to left) */
                while (dist_iter->dist) {
                    memcpy(&ordered->items[k], &ordered->items[k + 1], sizeof *ordered->items);
                    ordered->items[k].dist->dist++; /* update moved item distance */
                    dist_iter->dist--;
                    k++;
                }
            } else {
                /* move to left (other move to right) */
                while (dist_iter->dist) {
                    memcpy(&ordered->items[k], &ordered->items[k - 1], sizeof *ordered->items);
                    ordered->items[k].dist->dist--; /* update moved item distance */
                    dist_iter->dist++;
                    k--;
                }
            }
            memcpy(&ordered->items[k], &item_aux, sizeof *ordered->items);

            /* store the transaction into the difflist */
            if (lyd_difflist_add(result, &size, index++, LYD_DIFF_MOVEDAFTER1, item_aux.first,
                                 (k > 0) ? ordered->items[k - 1].first : NULL)) {
                goto error;
            }
            continue;

movedone:
            break;
        }
    }

    diff_ordset_free(ordset);

    if (index2) {
        /* append result2 with newly created
         * (and possibly moved) nodes */
        if (index + index2 + 1 == size) {
            /* result must be enlarged */
            size = index + index2 + 1;
            new = realloc(result->type, size * sizeof *result->type);
            if (!new) {
                LOGMEM;
                goto error;
            }
            result->type = new;

            new = realloc(result->first, size * sizeof *result->first);
            if (!new) {
                LOGMEM;
                goto error;
            }
            result->first = new;

            new = realloc(result->second, size * sizeof *result->second);
            if (!new) {
                LOGMEM ;
                goto error;
            }
            result->second = new;
        }

        /* append */
        memcpy(&result->type[index], result2->type, (index2 + 1) * sizeof *result->type);
        memcpy(&result->first[index], result2->first, (index2 + 1) * sizeof *result->first);
        memcpy(&result->second[index], result2->second, (index2 + 1) * sizeof *result->second);
    }
    lyd_free_diff(result2);

    ly_errno = LY_SUCCESS;
    return result;

error:

    while (matchlist) {
        mlaux = matchlist;
        matchlist = mlaux->prev;
        ly_set_free(mlaux->match);
        free(mlaux);

    }
    ly_set_free(ordset_keys);
    diff_ordset_free(ordset);

    lyd_free_diff(result);
    lyd_free_diff(result2);

    return NULL;
}

static void
lyd_insert_setinvalid(struct lyd_node *node)
{
    struct lyd_node *next, *elem, *parent_list;

    assert(node);

    /* overall validity of the node itself */
    node->validity = LYD_VAL_NOT;

    /* explore changed unique leafs */
    /* first, get know if there is a list in parents chain */
    for (parent_list = node->parent;
         parent_list && parent_list->schema->nodetype != LYS_LIST;
         parent_list = parent_list->parent);
    if (parent_list && !(parent_list->validity & LYD_VAL_UNIQUE)) {
        /* there is a list, so check if we inserted a leaf supposed to be unique */
        for (elem = node; elem; elem = next) {
            if (elem->schema->nodetype == LYS_LIST) {
                /* stop searching to the depth, children would be unique to a list in subtree */
                goto nextsibling;
            }

            if (elem->schema->nodetype == LYS_LEAF && (elem->schema->flags & LYS_UNIQUE)) {
                /* set flag to list for future validation */
                parent_list->validity |= LYD_VAL_UNIQUE;
                break;
            }

            if (elem->schema->nodetype & (LYS_LEAF | LYS_LEAFLIST | LYS_ANYXML)) {
                goto nextsibling;
            }

            /* select next elem to process */
            /* go into children */
            next = elem->child;
            /* got through siblings */
            if (!next) {
nextsibling:
                next = elem->next;
                if (!next) {
                    /* no children */
                    if (elem == node) {
                        /* we are done, back in start node */
                        break;
                    }
                    /* try siblings */
                    next = elem->next;
                }
            }
            /* go back to parents */
            while (!next) {
                if (elem->parent == node) {
                    /* we are done, back in start node */
                    break;
                }
                /* parent was actually already processed, so go to the parent's sibling */
                next = elem->parent->next;
            }
        }
    }
}

int
lyv_multicases(struct lyd_node *node, struct lys_node *schemanode, struct lyd_node *first_sibling,
               int autodelete, struct lyd_node *nodel)
{
    struct lys_node *sparent, *schoice, *scase, *saux;
    struct lyd_node *next, *iter;
    assert(node || schemanode);

    if (!schemanode) {
        schemanode = node->schema;
    }

    sparent = lys_parent(schemanode);
    if (!sparent || !(sparent->nodetype & (LYS_CHOICE | LYS_CASE))) {
        /* node is not under any choice */
        return EXIT_SUCCESS;
    } else if (!first_sibling) {
        /* nothing to check */
        return EXIT_SUCCESS;
    }

    /* remember which case to skip in which choice */
    if (sparent->nodetype == LYS_CHOICE) {
        schoice = sparent;
        scase = schemanode;
    } else {
        schoice = lys_parent(sparent);
        scase = sparent;
    }

autodelete:
    /* remove all nodes from other cases than 'sparent' */
    LY_TREE_FOR_SAFE(first_sibling, next, iter) {
        if (node && iter == node) {
            continue;
        }

        sparent = lys_parent(iter->schema);
        if ((sparent->nodetype == LYS_CHOICE && sparent == schoice) /* another implicit case */
                || (sparent->nodetype == LYS_CASE && sparent != scase && lys_parent(sparent) == schoice) /* another case */
                ) {
            if (autodelete) {
                if (iter == nodel) {
                    LOGVAL(LYE_MCASEDATA, LY_VLOG_LYD, iter, schoice->name);
                    return 2;
                }
                if (iter == first_sibling) {
                    first_sibling = next;
                }
                lyd_free(iter);
            } else {
                LOGVAL(LYE_MCASEDATA, node ? LY_VLOG_LYD : LY_VLOG_NONE, node, schoice->name);
                return 1;
            }
        }
    }

    if (first_sibling && (saux = lys_parent(schoice)) && (saux->nodetype & LYS_CASE)) {
        /* go recursively in case of nested choices */
        schoice = lys_parent(saux);
        scase = saux;
        goto autodelete;
    }

    return EXIT_SUCCESS;
}

API int
lyd_insert(struct lyd_node *parent, struct lyd_node *node)
{
    struct lys_node *sparent;
    struct lyd_node *iter;
    int invalid = 0;

    if (!node || !parent) {
        ly_errno = LY_EINVAL;
        return EXIT_FAILURE;
    }

    /* check placing the node to the appropriate place according to the schema */
    for (sparent = lys_parent(node->schema);
         sparent && !(sparent->nodetype & (LYS_CONTAINER | LYS_LIST | LYS_RPC | LYS_NOTIF));
         sparent = lys_parent(sparent));
    if (sparent != parent->schema) {
        return EXIT_FAILURE;
    }

    if (node->parent != parent || lyp_is_rpc(node->schema)) {
        /* it is not just moving under a parent node or it is in an RPC where
         * nodes order matters, so the validation will be necessary */
        invalid = 1;
    }

    if (node->parent || node->next || node->prev->next) {
        lyd_unlink(node);
    }

    /* auto delete nodes from other cases, if any */
    lyv_multicases(node, NULL, parent->child, 1, NULL);

    if (!parent->child) {
        /* add as the only child of the parent */
        parent->child = node;
    } else {
        /* add as the last child of the parent */
        parent->child->prev->next = node;
        node->prev = parent->child->prev;
        for (iter = node; iter->next; iter = iter->next);
        parent->child->prev = iter;
    }

    LY_TREE_FOR(node, iter) {
        iter->parent = parent;
        if (invalid) {
            lyd_insert_setinvalid(iter);
        }
    }

    return EXIT_SUCCESS;
}

static int
lyd_insert_sibling(struct lyd_node *sibling, struct lyd_node *node, int before)
{
    struct lys_node *par1, *par2;
    struct lyd_node *iter,*start = NULL;
    int invalid = 0;

    if (sibling == node) {
        return EXIT_SUCCESS;
    }

    /* check placing the node to the appropriate place according to the schema */
    for (par1 = lys_parent(sibling->schema);
         par1 && !(par1->nodetype & (LYS_CONTAINER | LYS_LIST | LYS_INPUT | LYS_OUTPUT | LYS_NOTIF));
         par1 = lys_parent(par1));
    for (par2 = lys_parent(node->schema);
         par2 && !(par2->nodetype & (LYS_CONTAINER | LYS_LIST | LYS_INPUT | LYS_OUTPUT | LYS_NOTIF));
         par2 = lys_parent(par2));
    if (par1 != par2) {
        ly_errno = LY_EINVAL;
        return EXIT_FAILURE;
    }

    if (node->parent != sibling->parent || !node->parent || (invalid = lyp_is_rpc(node->schema))) {
        /* a) it is not just moving under a parent node (invalid = 1) or
         * b) it is top-level where we don't know if it is the same tree (invalid = 1), or
         * c) it is in an RPC where nodes order matters (invalid = 2),
         * so the validation will be necessary */
        if (!node->parent) {
            /* b) search in siblings */
            for (iter = node->prev; iter != node; iter = iter->prev) {
                if (iter == sibling) {
                    break;
                }
            }
            if (iter == node) {
                /* node and siblings are not currently in the same data tree */
                invalid++;
            }
        } else { /* a) and c) */
            invalid++;
        }
    }

    if (invalid == 1) {
        /* auto delete nodes from other cases */

        /* find first sibling node */
        if (sibling->parent) {
            start = sibling->parent->child;
        } else {
            for (start = sibling; start->prev->next; start = start->prev);
        }

        if (lyv_multicases(node, NULL, start, 1, sibling) == 2) {
            LOGVAL(LYE_SPEC, LY_VLOG_LYD, sibling, "Insert request refers node (%s) that is going to be auto-deleted.",
                   ly_errpath());
            return EXIT_FAILURE;
        }
        /* start could be autodeleted, so we cannot use it */
        start = NULL;
    }

    if (node->parent || node->next || node->prev->next) {
        lyd_unlink(node);
    }

    node->parent = sibling->parent;
    if (invalid) {
        lyd_insert_setinvalid(node);
    }

    if (before) {
        if (sibling->prev->next) {
            /* adding into the list */
            sibling->prev->next = node;
        } else if (sibling->parent) {
            /* at the beginning */
            sibling->parent->child = node;
        }
        node->prev = sibling->prev;
        sibling->prev = node;
        node->next = sibling;
    } else {
        if (sibling->next) {
            /* adding into a middle - fix the prev pointer of the node after inserted nodes */
            node->next = sibling->next;
            sibling->next->prev = node;
        } else {
            /* at the end - fix the prev pointer of the first node */
            if (sibling->parent) {
                sibling->parent->child->prev = node;
            } else {
                for (start = sibling; start->prev->next; start = start->prev);
                start->prev = node;
            }
        }
        sibling->next = node;
        node->prev = sibling;
    }

    return EXIT_SUCCESS;
}

API int
lyd_insert_before(struct lyd_node *sibling, struct lyd_node *node)
{
    if (!node || !sibling || lyd_insert_sibling(sibling, node, 1)) {
        ly_errno = LY_EINVAL;
        return EXIT_FAILURE;
    }

    return EXIT_SUCCESS;
}

API int
lyd_insert_after(struct lyd_node *sibling, struct lyd_node *node)
{
    if (!node || !sibling || lyd_insert_sibling(sibling, node, 0)) {
        ly_errno = LY_EINVAL;
        return EXIT_FAILURE;
    }

    return EXIT_SUCCESS;
}

static uint32_t
lys_module_pos(struct lys_module *module)
{
    int i;
    uint32_t pos = 1;

    for (i = 0; i < module->ctx->models.used; ++i) {
        if (module->ctx->models.list[i] == module) {
            return pos;
        }
        ++pos;
    }

    LOGINT;
    return 0;
}

static int
lys_module_node_pos_r(struct lys_node *first_sibling, struct lys_node *target, uint32_t *pos)
{
    const struct lys_node *next = NULL;

    /* the schema nodes are actually from data, lys_getnext skips non-data schema nodes for us */
    while ((next = lys_getnext(next, lys_parent(first_sibling), lys_node_module(first_sibling), 0))) {
        ++(*pos);
        if (target == next) {
            return 0;
        }
    }

    LOGINT;
    return 1;
}

static int
lyd_node_pos_cmp(const void *item1, const void *item2)
{
    uint32_t mpos1, mpos2;
    struct lyd_node_pos *np1, *np2;

    np1 = (struct lyd_node_pos *)item1;
    np2 = (struct lyd_node_pos *)item2;

    /* different modules? */
    if (lys_node_module(np1->node->schema) != lys_node_module(np2->node->schema)) {
        mpos1 = lys_module_pos(lys_node_module(np1->node->schema));
        mpos2 = lys_module_pos(lys_node_module(np2->node->schema));
        /* if lys_module_pos failed, there is nothing we can do anyway,
         * at least internal error will be printed */

        if (mpos1 > mpos2) {
            return 1;
        } else {
            return -1;
        }
    }

    if (np1->pos > np2->pos) {
        return 1;
    } else if (np1->pos < np2->pos) {
        return -1;
    }
    return 0;
}

API int
lyd_schema_sort(struct lyd_node *sibling, int recursive)
{
    uint32_t len, i;
    struct lyd_node *node;
    struct lys_node *first_ssibling;
    struct lyd_node_pos *array;

    if (!sibling) {
        ly_errno = LY_EINVAL;
        return -1;
    }

    /* something actually to sort */
    if (sibling->prev != sibling) {

        /* find the beginning */
        if (sibling->parent) {
            sibling = sibling->parent->child;
        } else {
            while (sibling->prev->next) {
                sibling = sibling->prev;
            }
        }

        /* find the data node schema parent */
        first_ssibling = sibling->schema;
        while (lys_parent(first_ssibling)
                && lys_parent(first_ssibling)->nodetype & (LYS_CHOICE | LYS_CASE | LYS_USES)) {
            first_ssibling = lys_parent(first_ssibling);
        }
        /* find the beginning */
        if (first_ssibling->parent) {
            first_ssibling = first_ssibling->parent->child;
        } else {
            while (first_ssibling->prev->next) {
                first_ssibling = first_ssibling->prev;
            }
        }

        /* count siblings */
        len = 0;
        for (node = sibling; node; node = node->next) {
            ++len;
        }

        array = malloc(len * sizeof *array);
        if (!array) {
            LOGMEM;
            return -1;
        }

        /* fill arrays with positions and corresponding nodes */
        for (i = 0, node = sibling; i < len; ++i, node = node->next) {
            array[i].pos = 0;
            if (lys_module_node_pos_r(first_ssibling, node->schema, &array[i].pos)) {
                free(array);
                return -1;
            }

            array[i].node = node;
        }

        /* sort the arrays */
        qsort(array, len, sizeof *array, lyd_node_pos_cmp);

        /* adjust siblings based on the sorted array */
        for (i = 0; i < len; ++i) {
            /* parent child */
            if (i == 0) {
                /* adjust sibling so that it still points to the beginning */
                sibling = array[i].node;
                if (array[i].node->parent) {
                    array[i].node->parent->child = array[i].node;
                }
            }

            /* prev */
            if (i > 0) {
                array[i].node->prev = array[i - 1].node;
            } else {
                array[i].node->prev = array[len - 1].node;
            }

            /* next */
            if (i < len - 1) {
                array[i].node->next = array[i + 1].node;
            } else {
                array[i].node->next = NULL;
            }
        }
        free(array);
    }

    /* sort all the children recursively */
    if (recursive) {
        LY_TREE_FOR(sibling, node) {
            if ((node->schema->nodetype & (LYS_CONTAINER | LYS_LIST | LYS_RPC | LYS_NOTIF))
                    && lyd_schema_sort(node->child, recursive)) {
                return -1;
            }
        }
    }

    return EXIT_SUCCESS;
}

API int
lyd_validate(struct lyd_node **node, int options, ...)
{
    struct lyd_node *root, *next1, *next2, *iter, *to_free = NULL;
    struct ly_ctx *ctx = NULL;
    int ret = EXIT_FAILURE, ap_flag = 0;
    va_list ap;
    struct unres_data *unres = NULL;

    ly_errno = LY_SUCCESS;

    if (!node) {
        ly_errno = LY_EINVAL;
        return EXIT_FAILURE;
    }

    unres = calloc(1, sizeof *unres);
    if (!unres) {
        LOGMEM;
        return EXIT_FAILURE;
    }

    if (!(*node)) {
        /* get context with schemas from the variable arguments */
        va_start(ap, options);
        ap_flag = 1;
        ctx = va_arg(ap, struct ly_ctx *);
        if (!ctx) {
            LOGERR(LY_EINVAL, "%s: Invalid variable argument.", __func__);
            goto error;
        }
    } else {
        ctx = (*node)->schema->module->ctx;

        if (!(options & LYD_OPT_NOSIBLINGS)) {
            /* check that the node is the first sibling */
            while ((*node)->prev->next) {
                *node = (*node)->prev;
            }
        }
    }

    if (lyd_check_topmandatory(*node, ctx, options)) {
        goto error;
    }

    LY_TREE_FOR_SAFE(*node, next1, root) {
        LY_TREE_DFS_BEGIN(root, next2, iter) {
            if (to_free) {
                lyd_free(to_free);
                to_free = NULL;
            }

            if (lyv_data_context(iter, options, unres)) {
                goto error;
            }
            if (lyv_data_content(iter, options, unres)) {
                if (ly_errno) {
                    goto error;
                } else {
                    /* safe deferred removal */
                    to_free = iter;
                    next2 = NULL;
                    goto nextsiblings;
                }
            }

            /* validation successful */
            iter->validity = LYD_VAL_OK;

            /* where go next? - modified LY_TREE_DFS_END */
            if (iter->schema->nodetype & (LYS_LEAF | LYS_LEAFLIST | LYS_ANYXML)) {
                next2 = NULL;
            } else {
                next2 = iter->child;

                /* if we have empty non-presence container, we can remove it */
                if (!next2 && !(options & LYD_OPT_KEEPEMPTYCONT) && (iter->schema->nodetype == LYS_CONTAINER)
                        && !((struct lys_node_container *)iter->schema)->presence) {
                    lyd_free(to_free);
                    to_free = iter;
                }
            }
nextsiblings:
            if (!next2) {
                /* no children */
                if (iter == root) {
                    /* we are done */
                    break;
                }
                /* try siblings */
                next2 = iter->next;
            }
            while (!next2) {
                iter = iter->parent;

                /* if we have empty non-presence container, we can remove it */
                if (!(options & LYD_OPT_KEEPEMPTYCONT) && to_free && !to_free->next && (to_free->prev == to_free) &&
                        (iter->schema->nodetype == LYS_CONTAINER) &&
                        !((struct lys_node_container *)iter->schema)->presence) {
                    lyd_free(to_free);
                    to_free = iter;
                }

                /* parent is already processed, go to its sibling */
                if (iter->parent == root->parent) {
                    /* we are done */
                    break;
                }
                next2 = iter->next;
            } /* end of modified LY_TREE_DFS_END */
        }

        if (to_free) {
            if ((*node) == to_free) {
                /* we shouldn't be here */
                assert(0);
            }
            lyd_free(to_free);
            to_free = NULL;
        }

        if (options & LYD_OPT_NOSIBLINGS) {
            break;
        }
    }

    /* add default values if needed */
    if (lyd_defaults_add_unres(node, options, ctx, unres)) {
        goto error;
    }

    ret = EXIT_SUCCESS;

error:
    if (ap_flag) {
        va_end(ap);
    }
    if (unres) {
        free(unres->node);
        free(unres->type);
        free(unres);
    }

    return ret;
}

/* create an attribute copy */
static struct lyd_attr *
lyd_dup_attr(struct ly_ctx *ctx, struct lyd_node *parent, struct lyd_attr *attr)
{
    struct lyd_attr *ret;

    /* allocate new attr */
    if (!parent->attr) {
        parent->attr = malloc(sizeof *parent->attr);
        ret = parent->attr;
    } else {
        for (ret = parent->attr; ret->next; ret = ret->next);
        ret->next = malloc(sizeof *ret);
        ret = ret->next;
    }
    if (!ret) {
        LOGMEM;
        return NULL;
    }

    /* fill new attr except */
    ret->next = NULL;
    ret->module = attr->module;
    ret->name = lydict_insert(ctx, attr->name, 0);
    ret->value = lydict_insert(ctx, attr->value, 0);

    return ret;
}

API int
lyd_unlink(struct lyd_node *node)
{
    struct lyd_node *iter, *next;
    struct ly_set *set, *data;
    unsigned int i, j;

    if (!node) {
        ly_errno = LY_EINVAL;
        return EXIT_FAILURE;
    }

    /* fix leafrefs */
    LY_TREE_DFS_BEGIN(node, next, iter) {
        /* the node is target of a leafref */
        if ((iter->schema->nodetype & (LYS_LEAF | LYS_LEAFLIST)) && iter->schema->child) {
            set = (struct ly_set *)iter->schema->child;
            for (i = 0; i < set->number; i++) {
                data = lyd_get_node2(iter, set->set.s[i]);
                if (data) {
                    for (j = 0; j < data->number; j++) {
                        if (((struct lyd_node_leaf_list *)data->set.d[j])->value.leafref == iter) {
                            /* remove reference to the node we are going to replace */
                            ((struct lyd_node_leaf_list *)data->set.d[j])->value.leafref = NULL;
                        }
                    }
                    ly_set_free(data);
                } else {
                    ly_errno = LY_SUCCESS;
                }
            }
        }
        LY_TREE_DFS_END(node, next, iter)
    }

    /* invalidate parent to make sure it will be checked in future validation */
    if (node->parent) {
        node->parent->validity = LYD_VAL_NOT;
    }

    /* unlink from siblings */
    if (node->prev->next) {
        node->prev->next = node->next;
    }
    if (node->next) {
        node->next->prev = node->prev;
    } else {
        /* unlinking the last node */
        if (node->parent) {
            iter = node->parent->child;
        } else {
            iter = node->prev;
            while (iter->prev != node) {
                iter = iter->prev;
            }
        }
        /* update the "last" pointer from the first node */
        iter->prev = node->prev;
    }

    /* unlink from parent */
    if (node->parent) {
        if (node->parent->child == node) {
            /* the node is the first child */
            node->parent->child = node->next;
        }
        node->parent = NULL;
    }

    node->next = NULL;
    node->prev = node;

    return EXIT_SUCCESS;
}

API struct lyd_node *
lyd_dup(const struct lyd_node *node, int recursive)
{
    const struct lyd_node *next, *elem;
    struct lyd_node *ret, *parent, *new_node;
    struct lyd_attr *attr;
    struct lyd_node_leaf_list *new_leaf;
    struct lyd_node_anyxml *new_axml;
    struct lys_type *type;

    if (!node) {
        ly_errno = LY_EINVAL;
        return NULL;
    }

    ret = NULL;
    parent = NULL;

    /* LY_TREE_DFS */
    for (elem = next = node; elem; elem = next) {

        /* fill specific part */
        switch (elem->schema->nodetype) {
        case LYS_LEAF:
        case LYS_LEAFLIST:
            new_leaf = malloc(sizeof *new_leaf);
            new_node = (struct lyd_node *)new_leaf;
            if (!new_node) {
                LOGMEM;
                return NULL;
            }

            new_leaf->value = ((struct lyd_node_leaf_list *)elem)->value;
            new_leaf->value_str = lydict_insert(elem->schema->module->ctx,
                                                ((struct lyd_node_leaf_list *)elem)->value_str, 0);
            new_leaf->value_type = ((struct lyd_node_leaf_list *)elem)->value_type;
            /* bits type must be treated specially */
            if (new_leaf->value_type == LY_TYPE_BITS) {
                for (type = &((struct lys_node_leaf *)elem->schema)->type; type->der->module; type = &type->der->type) {
                    if (type->base != LY_TYPE_BITS) {
                        LOGINT;
                        lyd_free(new_node);
                        lyd_free(ret);
                        return NULL;
                    }
                }

                new_leaf->value.bit = malloc(type->info.bits.count * sizeof *new_leaf->value.bit);
                if (!new_leaf->value.bit) {
                    LOGMEM;
                    lyd_free(new_node);
                    lyd_free(ret);
                    return NULL;
                }
                memcpy(new_leaf->value.bit, ((struct lyd_node_leaf_list *)elem)->value.bit,
                       type->info.bits.count * sizeof *new_leaf->value.bit);
            }
            break;
        case LYS_ANYXML:
            new_axml = malloc(sizeof *new_axml);
            new_node = (struct lyd_node *)new_axml;
            if (!new_node) {
                LOGMEM;
                return NULL;
            }

            if (((struct lyd_node_anyxml *)elem)->xml_struct) {
                new_axml->xml_struct = 1;
                new_axml->value.xml = lyxml_dup_elem(elem->schema->module->ctx,
                                                     ((struct lyd_node_anyxml *)elem)->value.xml, NULL, 1);
            } else {
                new_axml->xml_struct = 0;
                new_axml->value.str = lydict_insert(elem->schema->module->ctx,
                                                    ((struct lyd_node_anyxml *)elem)->value.str, 0);
            }
            break;
        case LYS_CONTAINER:
        case LYS_LIST:
        case LYS_NOTIF:
        case LYS_RPC:
            new_node = malloc(sizeof *new_node);
            if (!new_node) {
                LOGMEM;
                return NULL;
            }
            new_node->child = NULL;
            break;
        default:
            lyd_free(ret);
            LOGINT;
            return NULL;
        }

        /* fill common part */
        new_node->schema = elem->schema;
        new_node->attr = NULL;
        LY_TREE_FOR(elem->attr, attr) {
            lyd_dup_attr(elem->schema->module->ctx, new_node, attr);
        }
        new_node->next = NULL;
        new_node->prev = new_node;
        new_node->parent = NULL;
        new_node->validity = LYD_VAL_NOT;
        new_node->dflt = elem->dflt;
        new_node->when_status = elem->when_status & LYD_WHEN;

        if (!ret) {
            ret = new_node;
        }
        if (parent) {
            if (lyd_insert(parent, new_node)) {
                lyd_free(ret);
                LOGINT;
                return NULL;
            }
        }

        if (!recursive) {
            break;
        }

        /* LY_TREE_DFS_END */
        /* select element for the next run - children first */
        next = elem->child;
        /* child exception for lyd_node_leaf and lyd_node_leaflist */
        if (elem->schema->nodetype & (LYS_LEAF | LYS_LEAFLIST | LYS_ANYXML)) {
            next = NULL;
        }
        if (!next) {
            if (elem->parent == node->parent) {
                break;
            }
            /* no children, so try siblings */
            next = elem->next;
        } else {
            parent = new_node;
        }
        while (!next) {
            /* no siblings, go back through parents */
            elem = elem->parent;
            if (elem->parent == node->parent) {
                break;
            }
            if (!parent) {
                lyd_free(ret);
                LOGINT;
                return NULL;
            }
            parent = parent->parent;
            /* parent is already processed, go to its sibling */
            next = elem->next;
        }
    }

    return ret;
}

API void
lyd_free_attr(struct ly_ctx *ctx, struct lyd_node *parent, struct lyd_attr *attr, int recursive)
{
    struct lyd_attr *iter;

    if (!ctx || !attr) {
        return;
    }

    if (parent) {
        if (parent->attr == attr) {
            if (recursive) {
                parent->attr = NULL;
            } else {
                parent->attr = attr->next;
            }
        } else {
            for (iter = parent->attr; iter->next != attr; iter = iter->next);
            if (iter->next) {
                if (recursive) {
                    iter->next = NULL;
                } else {
                    iter->next = attr->next;
                }
            }
        }
    }

    if (!recursive) {
        attr->next = NULL;
    }

    for(iter = attr; iter; ) {
        attr = iter;
        iter = iter->next;

        lydict_remove(ctx, attr->name);
        lydict_remove(ctx, attr->value);
        free(attr);
    }
}

const struct lyd_node *
lyd_attr_parent(const struct lyd_node *root, struct lyd_attr *attr)
{
    const struct lyd_node *next, *elem;
    struct lyd_attr *node_attr;

    LY_TREE_DFS_BEGIN(root, next, elem) {
        for (node_attr = elem->attr; node_attr; node_attr = node_attr->next) {
            if (node_attr == attr) {
                return elem;
            }
        }
        LY_TREE_DFS_END(root, next, elem)
    }

    return NULL;
}

API struct lyd_attr *
lyd_insert_attr(struct lyd_node *parent, const struct lys_module *mod, const char *name, const char *value)
{
    struct lyd_attr *a, *iter;
    struct ly_ctx *ctx;
    const struct lys_module *module;
    const char *p;
    char *aux;

    if (!parent || !name || !value) {
        return NULL;
    }
    ctx = parent->schema->module->ctx;

    if ((p = strchr(name, ':'))) {
        /* search for the namespace */
        aux = strndup(name, p - name);
        if (!aux) {
            LOGMEM;
            return NULL;
        }
        module = ly_ctx_get_module(ctx, aux, NULL);
        free(aux);
        name = p + 1;

        if (!module) {
            /* module not found */
            LOGERR(LY_EINVAL, "Attribute prefix does not match any schema in the context.");
            return NULL;
        }
    } else if (mod) {
        module = mod;
    } else {
        /* no prefix -> module is the same as for the parent */
        module = parent->schema->module;
    }

    a = malloc(sizeof *a);
    if (!a) {
        LOGMEM;
        return NULL;
    }
    a->module = (struct lys_module *)module;
    a->next = NULL;
    a->name = lydict_insert(ctx, name, 0);
    a->value = lydict_insert(ctx, value, 0);

    if (!parent->attr) {
        parent->attr = a;
    } else {
        for (iter = parent->attr; iter->next; iter = iter->next);
        iter->next = a;
    }

    return a;
}

API void
lyd_free(struct lyd_node *node)
{
    struct lyd_node *next, *iter;

    if (!node) {
        return;
    }

    if (!(node->schema->nodetype & (LYS_LEAF | LYS_LEAFLIST | LYS_ANYXML))) {
        /* free children */
        LY_TREE_FOR_SAFE(node->child, next, iter) {
            lyd_free(iter);
        }
    } else if (node->schema->nodetype == LYS_ANYXML) {
        if (((struct lyd_node_anyxml *)node)->xml_struct) {
            lyxml_free(node->schema->module->ctx, ((struct lyd_node_anyxml *)node)->value.xml);
        } else {
            lydict_remove(node->schema->module->ctx, ((struct lyd_node_anyxml *)node)->value.str);
        }
    } else { /* LYS_LEAF | LYS_LEAFLIST */
        /* free value */
        switch (((struct lyd_node_leaf_list *)node)->value_type) {
        case LY_TYPE_BINARY:
        case LY_TYPE_STRING:
            lydict_remove(node->schema->module->ctx, ((struct lyd_node_leaf_list *)node)->value.string);
            break;
        case LY_TYPE_BITS:
            if (((struct lyd_node_leaf_list *)node)->value.bit) {
                free(((struct lyd_node_leaf_list *)node)->value.bit);
            }
            break;
        default:
            lydict_remove(node->schema->module->ctx, ((struct lyd_node_leaf_list *)node)->value_str);
            break;
        }
    }

    lyd_unlink(node);
    lyd_free_attr(node->schema->module->ctx, node, node->attr, 1);
    free(node);
}

API void
lyd_free_withsiblings(struct lyd_node *node)
{
    struct lyd_node *iter, *aux;

    if (!node) {
        return;
    }

    /* optimization - avoid freeing (unlinking) the last node of the siblings list */
    /* so, first, free the node's predecessors to the beginning of the list ... */
    for(iter = node->prev; iter->next; iter = aux) {
        aux = iter->prev;
        lyd_free(iter);
    }
    /* ... then, the node is the first in the siblings list, so free them all */
    LY_TREE_FOR_SAFE(node, aux, iter) {
        lyd_free(iter);
    }
}

/**
 * Expectations:
 * - list exists in data tree
 * - the leaf (defined by the unique_expr) is not instantiated under the list
 *
 * NULL + ly_errno - error
 * NULL - no default value
 * pointer to the default value
 */
static const char *
lyd_get_default(const char* unique_expr, struct lyd_node_leaf_list *list)
{
    const struct lys_node *parent;
    const struct lys_node_leaf *sleaf = NULL;
    struct lys_tpdf *tpdf;
    struct lyd_node *last;
    const char *dflt = NULL;
    struct ly_set *s, *r;
    unsigned int i;

    assert(unique_expr);

    if (resolve_descendant_schema_nodeid(unique_expr, list->schema->child, LYS_LEAF, 1, 1, &parent)) {
        /* error, but unique expression was checked when the schema was parsed */
        return NULL;
    }

    sleaf = (struct lys_node_leaf *)parent;
    if (sleaf->dflt) {
        /* leaf has a default value */
        dflt = sleaf->dflt;
    } else if (!(sleaf->flags & LYS_MAND_TRUE)) {
        /* get the default value from the type */
        for (tpdf = sleaf->type.der; tpdf && !dflt; tpdf = tpdf->type.der) {
            dflt = tpdf->dflt;
        }
    }

    if (!dflt) {
        return NULL;
    }

    /* it has default value, but check if it can appear in the data tree under the list */
    s = ly_set_new();
    for (parent = lys_parent((struct lys_node *)sleaf); parent != list->schema; parent = lys_parent(parent)) {
        if (!(parent->nodetype & (LYS_CONTAINER | LYS_CASE | LYS_CHOICE | LYS_USES))) {
            /* This should be already detected when parsing schema */
            LOGINT;
            ly_set_free(s);
            return NULL;
        }
        ly_set_add(s, (void *)parent);
    }
    ly_vlog_hide(1);
    for (i = 0, last = (struct lyd_node *)list; i < s->number; i++) {
        parent = s->set.s[i]; /* shortcut */

        switch (parent->nodetype) {
        case LYS_CONTAINER:
            if (last) {
                /* find instance in the data */
                r = lyd_get_node(last, parent->name);
                if (!r || r->number > 1) {
                    ly_set_free(r);
                    LOGINT;
                    dflt = NULL;
                    goto end;
                }
                if (r->number) {
                    last = r->set.d[0];
                } else {
                    last = NULL;
                }
                ly_set_free(r);
            }
            if (((struct lys_node_container *)parent)->presence) {
                /* not-instantiated presence container on path */
                dflt = NULL;
                goto end;
            }
            break;
        case LYS_CHOICE :
            /* check presence of another case */
            if (!last) {
                continue;
            }

            /* remember the case to be searched in choice by lyv_multicases() */
            if (i + 1 == s->number) {
                parent = (struct lys_node *)sleaf;
            } else if (s->set.s[i + 1]->nodetype == LYS_CASE && (i + 2 < s->number) &&
                    s->set.s[i + 2]->nodetype == LYS_CHOICE) {
                /* nested choices are covered by lyv_multicases, we just have to pass
                 * the lowest choice */
                i++;
                continue;
            } else {
                parent = s->set.s[i + 1];
            }
            if (lyv_multicases(NULL, (struct lys_node *)parent, last->child, 0, NULL)) {
                /* another case is present */
                ly_errno = LY_SUCCESS;
                dflt = NULL;
                goto end;
            }
            break;
        default:
            /* LYS_CASE, LYS_USES */
            continue;
        }
    }

end:
    ly_vlog_hide(0);
    ly_set_free(s);
    return dflt;
}

API char *
lyd_path(struct lyd_node *node)
{
    char *buf_backup = NULL, *buf = ly_buf(), *result = NULL;
    uint16_t index = LY_BUF_SIZE - 1;

    if (!node) {
        LOGERR(LY_EINVAL, "%s: NULL node parameter", __func__);
        return NULL;
    }

    /* backup the shared internal buffer */
    if (ly_buf_used && buf[0]) {
        buf_backup = strndup(buf, LY_BUF_SIZE - 1);
    }
    ly_buf_used++;

    /* build the path */
    buf[index] = '\0';
    ly_vlog_build_path_reverse(LY_VLOG_LYD, node, buf, &index);
    result = strdup(&buf[index]);

    /* restore the shared internal buffer */
    if (buf_backup) {
        strcpy(buf, buf_backup);
        free(buf_backup);
    }
    ly_buf_used--;

    return result;
}

static int
lyd_build_relative_data_path(const struct lyd_node *node, const char *schema_id, char *buf)
{
    const struct lys_node *snode, *schema;
    const char *end;
    int len = 0;

    schema = node->schema;

    while (1) {
        end = strchr(schema_id, '/');
        if (!end) {
            end = schema_id + strlen(schema_id);
        }

        snode = NULL;
        while ((snode = lys_getnext(snode, schema, NULL, LYS_GETNEXT_WITHCHOICE | LYS_GETNEXT_WITHCASE))) {
            if (!strncmp(snode->name, schema_id, end - schema_id) && !snode->name[end - schema_id]) {
                assert(snode->nodetype != LYS_LIST);
                if (!(snode->nodetype & (LYS_CHOICE | LYS_CASE))) {
                    len += sprintf(&buf[len], "%s%s", (len ? "/" : ""), snode->name);
                }
                /* shorthand case, skip it in schema */
                if (lys_parent(snode) && (lys_parent(snode)->nodetype == LYS_CHOICE) && (snode->nodetype != LYS_CASE)) {
                    schema_id = end + 1;
                    end = strchr(schema_id, '/');
                    if (!end) {
                        end = schema_id + strlen(schema_id);
                    }
                }
                schema = snode;
                break;
            }
        }
        if (!snode) {
            LOGINT;
            return -1;
        }

        if (!end[0]) {
            return len;
        }
        schema_id = end + 1;
    }

    LOGINT;
    return -1;
}

int
lyd_list_equal(struct lyd_node *first, struct lyd_node *second, int printval)
{
    struct lys_node_list *slist;
    const struct lys_node *snode = NULL;
    struct lyd_node *diter;
    const char *val1, *val2;
    char *path1, *path2, *uniq_str = ly_buf(), *buf_backup = NULL;
    uint16_t idx1, idx2, idx_uniq;
    int i, j;

    assert(first && (first->schema->nodetype & (LYS_LIST | LYS_LEAFLIST)));
    assert(second && (second->schema->nodetype & (LYS_LIST | LYS_LEAFLIST)));
    assert(first->schema->nodetype == second->schema->nodetype);

    if (first->schema != second->schema) {
        return 0;
    }

    switch (first->schema->nodetype) {
    case LYS_LEAFLIST:
        /* compare values */
        if (ly_strequal(((struct lyd_node_leaf_list *)first)->value_str,
                        ((struct lyd_node_leaf_list *)second)->value_str, 1)) {
            if (printval) {
                LOGVAL(LYE_DUPLEAFLIST, LY_VLOG_LYD, second, second->schema->name,
                       ((struct lyd_node_leaf_list *)second)->value_str);
            }
            return 1;
        }
        return 0;
    case LYS_LIST:
        slist = (struct lys_node_list *)first->schema;

        /* compare unique leafs */
        for (i = 0; i < slist->unique_size; i++) {
            for (j = 0; j < slist->unique[i].expr_size; j++) {
                /* first */
                diter = resolve_data_descendant_schema_nodeid(slist->unique[i].expr[j], first->child);
                if (diter) {
                    val1 = ((struct lyd_node_leaf_list *)diter)->value_str;
                } else {
                    /* use default value */
                    val1 = lyd_get_default(slist->unique[i].expr[j], (struct lyd_node_leaf_list *)first);
                    if (ly_errno) {
                        return -1;
                    }
                }

                /* second */
                diter = resolve_data_descendant_schema_nodeid(slist->unique[i].expr[j], second->child);
                if (diter) {
                    val2 = ((struct lyd_node_leaf_list *)diter)->value_str;
                } else {
                    /* use default value */
                    val2 = lyd_get_default(slist->unique[i].expr[j], (struct lyd_node_leaf_list *)second);
                    if (ly_errno) {
                        return -1;
                    }
                }

                if (!val1 || !val2 || !ly_strequal(val1, val2, 1)) {
                    /* values differ */
                    break;
                }
            }
            if (j && (j == slist->unique[i].expr_size)) {
                /* all unique leafs are the same in this set, create this nice error */
                if (!printval) {
                    return 1;
                }

                path1 = malloc(LY_BUF_SIZE);
                path2 = malloc(LY_BUF_SIZE);
                if (!path1 || !path2) {
                    LOGMEM;
                    return -1;
                }
                idx1 = idx2 = LY_BUF_SIZE - 1;
                path1[idx1] = '\0';
                path2[idx2] = '\0';
                ly_vlog_build_path_reverse(LY_VLOG_LYD, first, path1, &idx1);
                ly_vlog_build_path_reverse(LY_VLOG_LYD, second, path2, &idx2);

                /* use internal buffer to rebuild the unique string */
                if (ly_buf_used && uniq_str[0]) {
                    buf_backup = strndup(uniq_str, LY_BUF_SIZE - 1);
                }
                ly_buf_used++;
                idx_uniq = 0;

                for (j = 0; j < slist->unique[i].expr_size; ++j) {
                    if (j) {
                        uniq_str[idx_uniq++] = ' ';
                    }
                    idx_uniq += lyd_build_relative_data_path(first, slist->unique[i].expr[j], &uniq_str[idx_uniq]);
                }

                LOGVAL(LYE_NOUNIQ, LY_VLOG_LYD, second, uniq_str, &path1[idx1], &path2[idx2]);
                free(path1);
                free(path2);
                if (buf_backup) {
                    strcpy(uniq_str, buf_backup);
                    free(buf_backup);
                }
                ly_buf_used--;
                return 1;
            }
        }

        if (second->validity == LYD_VAL_UNIQUE) {
            /* only unique part changed somewhere, so it is no need to check keys */
            return 0;
        }

        /* compare keys */
        for (i = 0; i < slist->keys_size; i++) {
            snode = (struct lys_node *)slist->keys[i];
            val1 = val2 = NULL;
            LY_TREE_FOR(first->child, diter) {
                if (diter->schema == snode) {
                    val1 = ((struct lyd_node_leaf_list *)diter)->value_str;
                    break;
                }
            }
            LY_TREE_FOR(second->child, diter) {
                if (diter->schema == snode) {
                    val2 = ((struct lyd_node_leaf_list *)diter)->value_str;
                    break;
                }
            }
            if (!ly_strequal(val1, val2, 1)) {
                return 0;
            }
        }

        if (printval) {
            LOGVAL(LYE_DUPLIST, LY_VLOG_LYD, second, second->schema->name);
        }
        return 1;
    default:
        LOGINT;
        return -1;
    }
}

API struct ly_set *
lyd_get_node(const struct lyd_node *data, const char *expr)
{
    struct lyxp_set xp_set;
    struct ly_set *set;
    uint16_t i;

    if (!data || !expr) {
        ly_errno = LY_EINVAL;
        return NULL;
    }

    memset(&xp_set, 0, sizeof xp_set);

    if (lyxp_eval(expr, data, &xp_set, 0) != EXIT_SUCCESS) {
        return NULL;
    }

    set = ly_set_new();
    if (!set) {
        LOGMEM;
        return NULL;
    }

    if (xp_set.type == LYXP_SET_NODE_SET) {
        for (i = 0; i < xp_set.used; ++i) {
<<<<<<< HEAD
            if (xp_set.val.nodes[i].type == LYXP_NODE_ELEM) {
                if (ly_set_add(set, xp_set.val.nodes[i].node)) {
=======
            if ((xp_set.node_type[i] == LYXP_NODE_ELEM) || (xp_set.node_type[i] == LYXP_NODE_TEXT)) {
                if (ly_set_add(set, xp_set.value.nodes[i]) < 0) {
>>>>>>> 9e47ddfb
                    ly_set_free(set);
                    set = NULL;
                    break;
                }
            }
        }
    }
    /* free xp_set content */
    lyxp_set_cast(&xp_set, LYXP_SET_EMPTY, data, 0);

    return set;
}

API struct ly_set *
lyd_get_node2(const struct lyd_node *data, const struct lys_node *schema)
{
    struct ly_set *ret, *ret_aux, *spath;
    const struct lys_node *siter;
    struct lyd_node *iter;
    unsigned int i, j;

    if (!data || !schema ||
            !(schema->nodetype & (LYS_CONTAINER | LYS_LEAF | LYS_LIST | LYS_LEAFLIST | LYS_ANYXML | LYS_NOTIF | LYS_RPC))) {
        ly_errno = LY_EINVAL;
        return NULL;
    }

    ret = ly_set_new();
    spath = ly_set_new();
    if (!ret || !spath) {
        LOGMEM;
        goto error;
    }

    /* find data root */
    while (data->parent) {
        /* vertical move (up) */
        data = data->parent;
    }
    while (data->prev->next) {
        /* horizontal move (left) */
        data = data->prev;
    }

    /* build schema path */
    for (siter = schema; siter; ) {
        if (siter->nodetype == LYS_AUGMENT) {
            siter = ((struct lys_node_augment *)siter)->target;
            continue;
        } else if (siter->nodetype & (LYS_CONTAINER | LYS_LEAF | LYS_LIST | LYS_LEAFLIST | LYS_ANYXML | LYS_NOTIF | LYS_RPC)) {
            /* standard data node */
            ly_set_add(spath, (void*)siter);

        } /* else skip the rest node types */
        siter = siter->parent;
    }
    if (!spath->number) {
        /* no valid path */
        goto error;
    }

    /* start searching */
    LY_TREE_FOR((struct lyd_node *)data, iter) {
        if (iter->schema == spath->set.s[spath->number - 1]) {
            ly_set_add(ret, iter);
        }
    }
    for (i = spath->number - 1; i; i--) {
        if (!ret->number) {
            /* nothing found */
            break;
        }

        ret_aux = ly_set_new();
        if (!ret_aux) {
            LOGMEM;
            goto error;
        }
        for (j = 0; j < ret->number; j++) {
            LY_TREE_FOR(ret->set.d[j]->child, iter) {
                if (iter->schema == spath->set.s[i - 1]) {
                    ly_set_add(ret_aux, iter);
                }
            }
        }
        ly_set_free(ret);
        ret = ret_aux;
    }

    ly_set_free(spath);
    return ret;

error:
    ly_set_free(ret);
    ly_set_free(spath);

    return NULL;
}

API struct ly_set *
ly_set_new(void)
{
    return calloc(1, sizeof(struct ly_set));
}

API void
ly_set_free(struct ly_set *set)
{
    if (!set) {
        return;
    }

    free(set->set.g);
    free(set);
}

API int
ly_set_add(struct ly_set *set, void *node)
{
    unsigned int i;
    void **new;

    if (!set || !node) {
        ly_errno = LY_EINVAL;
        return -1;
    }

    /* search for duplication */
    for (i = 0; i < set->number; i++) {
        if (set->set.g[i] == node) {
            /* already in set */
            return i;
        }
    }

    if (set->size == set->number) {
        new = realloc(set->set.g, (set->size + 8) * sizeof *(set->set.g));
        if (!new) {
            LOGMEM;
            return -1;
        }
        set->size += 8;
        set->set.g = new;
    }

    set->set.g[set->number++] = node;

    return set->number - 1;
}

API int
ly_set_rm_index(struct ly_set *set, unsigned int index)
{
    if (!set || (index + 1) > set->number) {
        ly_errno = LY_EINVAL;
        return EXIT_FAILURE;
    }

    if (index == set->number - 1) {
        /* removing last item in set */
        set->set.g[index] = NULL;
    } else {
        /* removing item somewhere in a middle, so put there the last item */
        set->set.g[index] = set->set.g[set->number - 1];
        set->set.g[set->number - 1] = NULL;
    }
    set->number--;

    return EXIT_SUCCESS;
}

API int
ly_set_rm(struct ly_set *set, void *node)
{
    unsigned int i;

    if (!set || !node) {
        ly_errno = LY_EINVAL;
        return EXIT_FAILURE;
    }

    /* get index */
    for (i = 0; i < set->number; i++) {
        if (set->set.g[i] == node) {
            break;
        }
    }
    if (i == set->number) {
        /* node is not in set */
        ly_errno = LY_EINVAL;
        return EXIT_FAILURE;
    }

    return ly_set_rm_index(set, i);
}

API int
ly_set_clean(struct ly_set *set)
{
    if (!set) {
        return EXIT_FAILURE;
    }

    free(set->set.g);
    set->number = 0;
    set->set.g = NULL;

    return EXIT_SUCCESS;
}

API int
lyd_wd_cleanup(struct lyd_node **root, int options)
{
    struct lyd_node *wr, *next1, *next2, *iter, *to_free = NULL;

    if (!root) {
        ly_errno = LY_EINVAL;
        return EXIT_FAILURE;
    }
    if (!(*root)) {
        /* nothing to do */
        return EXIT_SUCCESS;
    }

    LY_TREE_FOR_SAFE(*root, next1, wr) {
        LY_TREE_DFS_BEGIN(wr, next2, iter) {
            if (to_free) {
                lyd_free(to_free);
                to_free = NULL;
            }

            /* if we have leaf with default flag */
            if (iter->dflt) {
                /* if options have LYD_WD_EXPLICIT, remove only config nodes */
                if (!(options & LYD_WD_EXPLICIT) || (iter->schema->flags & LYS_CONFIG_W)) {
                    /* safe deferred removal */
                    to_free = iter;
                    next2 = NULL;
                    goto nextsiblings;
                } else {
                    /* remove default flag */
                    iter->dflt = 0;
                }
            }

            /* where go next? - modified LY_TREE_DFS_END */
            if (iter->schema->nodetype & (LYS_LEAF | LYS_LEAFLIST | LYS_ANYXML)) {
                next2 = NULL;
            } else {
                next2 = iter->child;
            }
nextsiblings:
            if (!next2) {
                /* no children */
                if (iter == wr) {
                    /* we are done */
                    break;
                }
                /* try siblings */
                next2 = iter->next;
            }
            while (!next2) {
                iter = iter->parent;

                /* if we have empty non-presence container, we can remove it */
                if (to_free && !(options & LYD_OPT_KEEPEMPTYCONT) && !to_free->next && to_free->prev == to_free &&
                        iter->schema->nodetype == LYS_CONTAINER &&
                        !((struct lys_node_container *)iter->schema)->presence) {
                    lyd_free(to_free);
                    to_free = iter;
                }

                /* parent is already processed, go to its sibling */
                if (iter->parent == wr->parent) {
                    /* we are done */
                    break;
                }
                next2 = iter->next;

            } /* end of modified LY_TREE_DFS_END */
        }

        if (to_free) {
            if ((*root) == to_free) {
                (*root) = next1;
            }
            lyd_free(to_free);
            to_free = NULL;
        }
    }

    return EXIT_SUCCESS;
}

static int
lyd_wd_trim(struct lyd_node **root, int options)
{
    struct lyd_node *wr, *next1, *next2, *iter, *to_free = NULL;
    struct lys_node_leaf *leaf;
    const char *dflt;
    struct lys_tpdf *tpdf;

    LY_TREE_FOR_SAFE(*root, next1, wr) {
        LY_TREE_DFS_BEGIN(wr, next2, iter) {
            if (to_free) {
                lyd_free(to_free);
                to_free = NULL;
            }

            if (iter->schema->nodetype == LYS_LEAF) {
                leaf = (struct lys_node_leaf *)iter->schema;
                dflt = NULL;

                if (leaf->dflt) {
                    /* leaf has a default value */
                    dflt = leaf->dflt;
                } else {
                    /* get the default value from the type */
                    for (tpdf = leaf->type.der; tpdf && !dflt; tpdf = tpdf->type.der) {
                        dflt = tpdf->dflt;
                    }
                }
                if (dflt && ly_strequal(dflt, ((struct lyd_node_leaf_list * )iter)->value_str, 1)) {
                    if (options & LYD_WD_ALL_TAG) {
                        /* add tag */
                        iter->dflt = 1;
                    } else {
                        /* safe deferred removal */
                        to_free = iter;
                    }
                    next2 = NULL;
                    goto nextsiblings;
                }
            }

            /* where go next? - modified LY_TREE_DFS_END */
            if (iter->schema->nodetype & (LYS_LEAF | LYS_LEAFLIST | LYS_ANYXML)) {
                next2 = NULL;
            } else {
                next2 = iter->child;
            }
nextsiblings:
            if (!next2) {
                /* no children */
                if (iter == wr) {
                    /* we are done */
                    break;
                }
                /* try siblings */
                next2 = iter->next;
            }
            while (!next2) {
                iter = iter->parent;

                /* if we have empty non-presence container, we can remove it */
                if (to_free && !(options & LYD_OPT_KEEPEMPTYCONT) && !to_free->next && to_free->prev == to_free &&
                        iter->schema->nodetype == LYS_CONTAINER &&
                        !((struct lys_node_container *)iter->schema)->presence) {
                    lyd_free(to_free);
                    to_free = iter;
                }

                /* parent is already processed, go to its sibling */
                if (iter->parent == wr->parent) {
                    /* we are done */
                    break;
                }
                next2 = iter->next;

            } /* end of modified LY_TREE_DFS_END */
        }

        if (to_free) {
            if ((*root) == to_free) {
                (*root) = next1;
            }
            lyd_free(to_free);
            to_free = NULL;
        }

        if (options & LYD_OPT_NOSIBLINGS) {
            break;
        }
    }

    return EXIT_SUCCESS;
}

/*
 * data First data node on level where to search for instance of the choice data
 * schema Schema node of the choice
 */
static struct lyd_node *
lyd_wd_get_choice_inst(struct lyd_node *data, struct lys_node *schema)
{
    struct lyd_node *iter;
    struct lys_node *sparent;

    /* check that no case is instantiated */
    LY_TREE_FOR(data, iter) {
        for (sparent = lys_parent(iter->schema); sparent; sparent = lys_parent(sparent)) {
            if (!(sparent->nodetype & (LYS_CASE | LYS_CHOICE | LYS_USES))) {
                sparent = NULL;
                break;
            } else if (sparent == schema) {
                /* instance found */
                return iter;
            }
        }
    }

    return NULL;
}

static struct lyd_node *
lyd_wd_add_leaf(struct ly_ctx *ctx, struct lyd_node *parent, struct lys_node_leaf *leaf,
                const char *path, struct unres_data *unres, int options, int check_existence)
{
    struct lyd_node *ret, *iter;
    struct lys_tpdf *tpdf;
    struct ly_set *nodeset;
    const char *dflt = NULL;

    if ((options & LYD_WD_MASK) == LYD_WD_EXPLICIT && (leaf->flags & LYS_CONFIG_W)) {
        /* do not process config data in explicit mode */
        return NULL;
    } else if (lys_is_disabled((struct lys_node *)leaf, 0)) {
        /* ignore disabled data */
        return NULL;
    }

    if (leaf->dflt) {
        /* leaf has a default value */
        dflt = leaf->dflt;
    } else if (!(leaf->flags & LYS_MAND_TRUE)) {
        /* get the default value from the type */
        for (tpdf = leaf->type.der; tpdf && !dflt; tpdf = tpdf->type.der) {
            dflt = tpdf->dflt;
        }
    }
    if (dflt) {
        if (check_existence && parent) {
            nodeset = lyd_get_node(parent, path);
            if (nodeset && nodeset->number) {
                ly_set_free(nodeset);
                return NULL;
            }
            ly_set_free(nodeset);
        }
        ret = lyd_new_path(parent, ctx, path, dflt, options & LYD_OPT_RPCREPLY ? LYD_PATH_OPT_OUTPUT : 0);
        if ((options & (LYD_WD_ALL_TAG | LYD_WD_IMPL_TAG)) && ret) {
            /* remember the created nodes (if necessary) in unres */
            for (iter = ret; ; iter = iter->child) {
                if ((!(options & LYD_OPT_TYPEMASK) || (options & LYD_OPT_CONFIG)) && (iter->when_status & LYD_WHEN)) {
                    if (unres_data_add(unres, (struct lyd_node *)iter, UNRES_WHEN)) {
                        lyd_free(ret);
                        return NULL;
                    }
                }
                if (resolve_applies_must(iter) && unres_data_add(unres, iter, UNRES_MUST) == -1) {
                    lyd_free(ret);
                    return NULL;
                }

                if (iter->schema->nodetype == LYS_LEAF) {
                    break;
                }
            }
            /* we are in the added leaf */
            if (((struct lyd_node_leaf_list *)iter)->value_type == LY_TYPE_LEAFREF) {
                if (unres_data_add(unres, (struct lyd_node *)iter, UNRES_LEAFREF)) {
                    lyd_free(ret);
                    return NULL;
                }
            } else if (((struct lyd_node_leaf_list *)iter)->value_type == LY_TYPE_INST) {
                if (unres_data_add(unres, (struct lyd_node *)iter, UNRES_INSTID)) {
                    lyd_free(ret);
                    return NULL;
                }
            }

            /* add tag */
            iter->dflt = 1;
        }
        return ret;
    }

    return NULL;
}

/*
 * search for default data in the schema subtree. Create the default nodes as (direct or indirect) children to parent.
 * If parent is NULL then create them from top-level.
 */
static struct lyd_node *
lyd_wd_add_empty(struct lyd_node *parent, struct lys_node *schema, struct unres_data *unres, int options)
{
    struct lys_node *next, *siter;
    struct lyd_node *ret = NULL, *iter;
    char *path = ly_buf(); /* initiated from lyd_wd_top() */
    char *c;
    int index = 0;

    if (parent) {
        index = sprintf(path, "%s:%s", lys_node_module(schema)->name, schema->name);
    } else {
        index = sprintf(path, "/%s:%s", lys_node_module(schema)->name, schema->name);
    }

    LY_TREE_DFS_BEGIN(schema, next, siter) {
        if  (options & (LYD_OPT_CONFIG | LYD_OPT_EDIT | LYD_OPT_GETCONFIG)) {
            /* do not process status data */
            if (siter->flags & LYS_CONFIG_R) {
                next = NULL;
                goto nextsibling;
            }
        }
        if (lys_is_disabled(siter, 0)) {
            /* ignore disabled data */
            next = NULL;
            goto nextsibling;
        }

        switch (siter->nodetype) {
        case LYS_LEAF:
            iter = lyd_wd_add_leaf(siter->module->ctx, parent, (struct lys_node_leaf *)siter, path, unres,
                                   options, parent ? 1 : 0);
            if (ly_errno != LY_SUCCESS) {
                if (!parent) {
                    lyd_free_withsiblings(ret);
                    LOGVAL(LYE_SPEC, LY_VLOG_NONE, NULL, "Creating default element \"%s\" failed.", path);
                } else {
                    LOGVAL(LYE_SPEC, LY_VLOG_LYD, parent, "Creating default element \"%s\" failed.", path);
                }
                path[0] = '\0';
                return NULL;
            } else if (iter && !parent) {
                parent = ret = iter;
            } /* else already connected in parent */
            break;
        case LYS_CONTAINER:
            if (((struct lys_node_container *)siter)->presence) {
                /* don't go into presence containers */
                next = NULL;
                goto nextsibling;
            }
            break;
        case LYS_CHOICE:
            if (((struct lys_node_choice *)siter)->dflt) {
                next = ((struct lys_node_choice *)siter)->dflt;
            } else {
                /* forget about this choice */
                next = NULL;
            }
            goto nextsibling;
        case LYS_USES:
        case LYS_CASE:
            /* go into */
            break;
        default:
            /* do not go into children */
            next = NULL;
            goto nextsibling;
        }

        /* where to go next - modified LY_TREE_DFS_END() */
        if (siter->nodetype & (LYS_LEAF | LYS_LEAFLIST | LYS_ANYXML)) {
            next = NULL;
        } else {
            next = siter->child;
        }
nextsibling:
        if (!next) {
            /* no children */
            if (siter == schema) {
                /* done */
                break;
            }
            /* try siblings */
            next = siter->next;

            if (next && (siter->nodetype & (LYS_CONTAINER | LYS_LEAF))) {
                /* remove node from the path */
                c = strrchr(path, '/');
                *c = '\0';
                index = c - path;
            }
        }
        while (!next) {
            if (siter->nodetype & (LYS_CONTAINER | LYS_LEAF)) {
                /* remove node from the path */
                c = strrchr(path, '/');
                *c = '\0';
                index = c - path;
            }
            siter = lys_parent(siter);
            if (lys_parent(schema) == lys_parent(siter)) {
                /* done */
                break;
            }
            /* parent was already processed, so go to its sibling */
            if (lys_parent(siter) && lys_parent(siter)->nodetype != LYS_CHOICE) {
                next = siter->next;
                if (next && (siter->nodetype & (LYS_CONTAINER | LYS_LEAF))) {
                    /* remove node from the path */
                    c = strrchr(path, '/');
                    *c = '\0';
                    index = c - path;
                }
            }
        }
        /* add node into the path */
        if (next && (next->nodetype & (LYS_CONTAINER | LYS_LEAF))) {
            index += sprintf(&path[index], "/%s:%s", lys_node_module(next)->name, next->name);
        }
    }

    path[0] = '\0';
    return ret;
}

/* subroot is data node instance of the schema->parent
 */
static int
lyd_wd_add_inner(struct lyd_node *subroot, struct lys_node *schema, struct unres_data *unres, int options)
{
    struct lys_node *siter;
    struct lyd_node *iter;
    struct ly_set *nodeset;
    char *path = ly_buf(); /* initiated from lyd_wd_top() */

    assert(subroot);

    LY_TREE_FOR(subroot->child, iter) {
        if (iter->schema->nodetype != LYS_LIST) {
            continue;
        }

        /* LYS_LIST - go into */
        lyd_wd_add_inner(iter, iter->schema->child, unres, options);
        if (ly_errno != LY_SUCCESS) {
            return EXIT_FAILURE;
        }
    }

    LY_TREE_FOR(schema, siter) {
        if (options & (LYD_OPT_CONFIG | LYD_OPT_EDIT | LYD_OPT_GETCONFIG)) {
            /* do not process status data */
            if (siter->flags & LYS_CONFIG_R) {
                continue;
            }
        }
        if (lys_is_disabled(siter, 0)) {
            /* ignore disabled data */
            continue;
        }

        switch (siter->nodetype) {
        case LYS_CONTAINER:
            sprintf(path, "%s:%s", lys_node_module(siter)->name, siter->name);
            nodeset = NULL;
            nodeset = lyd_get_node(subroot, path);
            path[0] = '\0';
            if (!nodeset) {
                return EXIT_FAILURE;
            }

            if (nodeset->number == 1) {
                /* recursion */
                if ((options & LYD_WD_MASK) != LYD_WD_EXPLICIT
                        || ((siter->flags & LYS_CONFIG_W) && (siter->flags & LYS_INCL_STATUS))) {
                    lyd_wd_add_inner(nodeset->set.d[0], siter->child, unres, options);
                } /* else explicit mode with no status data in subtree -> do nothing */
            } else {
                /* container does not exists, go recursively to add default nodes in its subtree */
                if (((struct lys_node_container *)siter)->presence) {
                    /* but only if it is not presence container */
                    ly_set_free(nodeset);
                    continue;
                } else if ((options & LYD_WD_MASK) == LYD_WD_EXPLICIT
                        && ((siter->flags & LYS_CONFIG_W) && !(siter->flags & LYS_INCL_STATUS))) {
                    /* do not process config data in explicit mode */
                    continue;
                }
                lyd_wd_add_empty(subroot, siter, unres, options);
            }
            ly_set_free(nodeset);
            if (ly_errno != LY_SUCCESS) {
                return EXIT_FAILURE;
            }

            break;
        case LYS_LEAF:
            sprintf(path, "%s:%s", lys_node_module(siter)->name, siter->name);
            lyd_wd_add_leaf(siter->module->ctx, subroot, (struct lys_node_leaf *)siter, path, unres, options, 1);
            if (ly_errno != LY_SUCCESS) {
                LOGVAL(LYE_SPEC, LY_VLOG_LYD, subroot, "Creating default element \"%s\" failed.", path);
                path[0] = '\0';
                return EXIT_FAILURE;
            } /* else if default, it was already connected into parent */
            path[0] = '\0';
            break;
        case LYS_CHOICE:
            if (((struct lys_node_choice *)siter)->dflt) {
                /* check that no case is instantiated */
                iter = lyd_wd_get_choice_inst(subroot->child, siter);
                if (!iter) {
                    /* go to the default case */
                    lyd_wd_add_inner(subroot, ((struct lys_node_choice *)siter)->dflt, unres, options);
                } else if (lys_parent(iter->schema)->nodetype == LYS_CASE) {
                    /* add missing default nodes from present choice case */
                    lyd_wd_add_inner(subroot, lys_parent(iter->schema)->child, unres, options);
                } else { /* shorthand case */
                    if (!(iter->schema->nodetype & (LYS_LEAF | LYS_LEAFLIST))) {
                        /* go into */
                        lyd_wd_add_inner(iter, iter->schema->child, unres, options);
                    }
                }
                if (ly_errno != LY_SUCCESS) {
                    return EXIT_FAILURE;
                }
            }
            break;
        case LYS_INPUT:
        case LYS_OUTPUT:
            assert(options & (LYD_OPT_RPC | LYD_OPT_RPCREPLY));
            if ((siter->nodetype == LYS_INPUT) && (options & LYD_OPT_RPCREPLY)) {
                /* skip input */
                break;
            }
            if ((siter->nodetype == LYS_OUTPUT) && (options & LYD_OPT_RPC)) {
                /* skip output */
                break;
            }
            /* fallthrough */
        case LYS_USES:
        case LYS_CASE:
            /* go into */
            lyd_wd_add_inner(subroot, siter->child, unres, options);
            if (ly_errno != LY_SUCCESS) {
                return EXIT_FAILURE;
            }
            break;
        default:
            /* do nothing */
            break;
        }

        if (lys_parent(siter) && (lys_parent(siter)->nodetype == LYS_CHOICE)) {
            /* only the default case is processed */
            return EXIT_SUCCESS;
        }
    }

    return EXIT_SUCCESS;
}

static int
lyd_wd_top(struct lyd_node **root, struct unres_data *unres, int options, struct ly_ctx *ctx)
{
    struct lys_node *siter;
    struct lyd_node *iter;
    struct ly_set *topset = NULL, *nodeset;
    unsigned int i;
    int ret = EXIT_FAILURE;
    char *path = ly_buf(), *buf_backup = NULL;

    if ((options & LYD_WD_MASK) == LYD_WD_TRIM) {
        /* specific mode, we are not adding something, but removing something */
        return lyd_wd_trim(root, options);
    } else if ((options & LYD_WD_MASK) == LYD_WD_ALL_TAG) {
        /* as first part, mark the explicit default nodes ... */
        lyd_wd_trim(root, options);
        /* and then continue by adding the missing default nodes */
    } else if  ((options & LYD_WD_MASK) == LYD_WD_EXPLICIT
            && (options & (LYD_OPT_CONFIG | LYD_OPT_EDIT | LYD_OPT_GETCONFIG))) {
        /* Explicit mode, but the result is not supposed to contain status data,
         * so there is nothing to do */
        return EXIT_SUCCESS;
    }

    /* initiate internal buffer (needed before calls of lyd_wd_empty, for one) */
    if (ly_buf_used && path[0]) {
        buf_backup = strndup(path, LY_BUF_SIZE - 1);
    }
    ly_buf_used++;
    path[0] = '\0';

    if (!(options & (LYD_OPT_RPC | LYD_OPT_RPCREPLY | LYD_OPT_NOTIF))) {
        topset = ly_set_new();
    }
    LY_TREE_FOR(*root, iter) {
        if (!ctx && !(options & (LYD_OPT_RPC | LYD_OPT_RPCREPLY | LYD_OPT_NOTIF))) {
            ly_set_add(topset, lys_node_module(iter->schema)->data);
        }
        if (options & (LYD_OPT_CONFIG | LYD_OPT_EDIT | LYD_OPT_GETCONFIG)) {
            /* do not process status data */
            if (iter->schema->flags & LYS_CONFIG_R) {
                continue;
            }
        }

        if (iter->schema->nodetype & (LYS_CONTAINER | LYS_LIST | LYS_RPC | LYS_NOTIF)) {
            if ((options & LYD_WD_MASK) == LYD_WD_EXPLICIT
                    && ((iter->schema->flags & LYS_CONFIG_W) && !(iter->schema->flags & LYS_INCL_STATUS))) {
                /* do not process config data in explicit mode */
                continue;
            }
            /* go into */
            if (lyd_wd_add_inner(iter, iter->schema->child, unres, options)) {
                goto cleanup;
            }
        }

        if (options & LYD_OPT_NOSIBLINGS) {
            break;
        }
    }

    if (options & (LYD_OPT_RPC | LYD_OPT_RPCREPLY | LYD_OPT_NOTIF)) {
        /* do not add any top-level default nodes in these cases */
        ret = EXIT_SUCCESS;
        goto cleanup;
    }

    if (ctx) {
        /* add all module data into our internal set */
        for (i = 0; i < (unsigned int)ctx->models.used; i++) {
            if (ctx->models.list[i]->data) {
                ly_set_add(topset, ctx->models.list[i]->data);
            }
        }
    }

    /* add missing top-level default nodes */
    for (i = 0; i < topset->number; i++) {
        LOGDBG("DEFAULTS: adding top level defaults for %s module, mode %x", lys_node_module(topset->set.s[i])->name,
               (options & LYD_WD_MASK));
        LY_TREE_FOR(topset->set.s[i], siter) {
            if  (options & (LYD_OPT_CONFIG | LYD_OPT_EDIT | LYD_OPT_GETCONFIG)) {
                /* do not process status data */
                if (siter->flags & LYS_CONFIG_R) {
                    continue;
                }
            }
            if (lys_is_disabled(siter, 0)) {
                /* ignore disabled data */
                continue;
            }

            switch (siter->nodetype) {
            case LYS_CONTAINER:
                if (((struct lys_node_container *)siter)->presence) {
                    continue;
                }

                if ((iter = *root)) {
                    sprintf(path, "/%s:%s", lys_node_module(siter)->name, siter->name);
                    nodeset = NULL;
                    nodeset = lyd_get_node(*root, path);
                    path[0] = '\0';
                    if (!nodeset) {
                        goto cleanup;
                    }
                    if (!nodeset->number) {
                        iter = NULL;
                    }
                    ly_set_free(nodeset);
                }

                if (!iter) {
                    /* container does not exists, go recursively to add default nodes in its subtree */
                    iter = lyd_wd_add_empty(NULL, siter, unres, options);
                    if (ly_errno != LY_SUCCESS) {
                        goto cleanup;
                    }
                } else {
                    iter = NULL;
                }
                break;
            case LYS_LEAF:
                sprintf(path, "/%s:%s", lys_node_module(siter)->name, siter->name);
                iter = lyd_wd_add_leaf(siter->module->ctx, *root, (struct lys_node_leaf *)siter, path, unres, options, 1);
                if (ly_errno != LY_SUCCESS) {
                    LOGVAL(LYE_SPEC, LY_VLOG_NONE, NULL, "Creating default element \"%s\" failed.", path);
                    path[0] = '\0';
                    goto cleanup;
                }
                path[0] = '\0';

                if (iter) {
                    if (!(*root)) {
                        *root = iter;
                    }
                    /* avoid lyd_insert_after() after the switch since leaf is already added into the tree */
                    iter = NULL;
                }
                break;
            case LYS_CHOICE:
                if (((struct lys_node_choice *)siter)->dflt) {
                    /* check that no case is instantiated */
                    iter = lyd_wd_get_choice_inst(*root, siter);
                    if (!iter) {
                        /* go to the default case */
                        iter = lyd_wd_add_empty(NULL, ((struct lys_node_choice *)siter)->dflt, unres, options);
                        if (ly_errno != LY_SUCCESS) {
                            goto cleanup;
                        }
                    }
                }
                break;
            case LYS_USES:
                /* go into */
                iter = lyd_wd_add_empty(NULL, siter->child, unres, options);
                if (ly_errno != LY_SUCCESS) {
                    goto cleanup;
                }
                break;
            default:
                /* do nothing */
                iter = NULL;
                break;
            }

            /* add to the top-level */
            if (iter) {
                if (!(*root)) {
                    *root = iter;
                } else {
                    lyd_insert_after((*root)->prev, iter);
                    if (ly_errno != LY_SUCCESS) {
                        goto cleanup;
                    }
                }
            }

        }
    }

    if (*root && (options & (LYD_OPT_RPC | LYD_OPT_RPCREPLY))) {
        lyd_schema_sort((*root)->child, 0);
    }

    ret = EXIT_SUCCESS;

cleanup:
    ly_set_free(topset);

    if (buf_backup) {
        /* return previous internal buffer content */
        strcpy(path, buf_backup);
        free(buf_backup);
    }
    ly_buf_used--;

    return ret;
}

int
lyd_defaults_add_unres(struct lyd_node **root, int options, struct ly_ctx *ctx, struct unres_data *unres)
{
    int options_aux;

    assert(root);
    assert((options & LYD_WD_TRIM) || unres);

    if ((options & LYD_OPT_NOSIBLINGS) && !(*root)) {
        LOGERR(LY_EINVAL, "Cannot add default values for one module (LYD_OPT_NOSIBLINGS) without any data.");
        return EXIT_FAILURE;
    }

    if (options & (LYD_OPT_RPC | LYD_OPT_RPCREPLY | LYD_OPT_NOTIF)) {
        if (!(*root)) {
            LOGERR(LY_EINVAL, "Cannot add default values to RPC, RPC reply, and notification without at least the empty container.");
            return EXIT_FAILURE;
        }
        if ((options & (LYD_OPT_RPC | LYD_OPT_RPCREPLY)) && ((*root)->schema->nodetype != LYS_RPC)) {
            LOGERR(LY_EINVAL, "Not valid RPC data.");
            return EXIT_FAILURE;
        }
        if ((options & LYD_OPT_NOTIF) && ((*root)->schema->nodetype != LYS_NOTIF)) {
            LOGERR(LY_EINVAL, "Not valid notification data.");
            return EXIT_FAILURE;
        }
        if (!(options & LYD_OPT_NOSIBLINGS) && ((*root)->prev != (*root))) {
            LOGERR(LY_EINVAL, "Additional invalid data with an RPC, RPC reply, or notification.");
            return EXIT_FAILURE;
        }
    }

    /* add default values if needed */
    if (options & LYD_WD_EXPLICIT) {
        options_aux = (options & ~LYD_WD_MASK) | LYD_WD_IMPL_TAG;
    } else if (!(options & LYD_WD_MASK)) {
        options_aux = options | LYD_WD_IMPL_TAG;
    } else {
        options_aux = options;
    }
    if (lyd_wd_top(root, unres, options_aux, ctx)) {
        return EXIT_FAILURE;
    }

    /* check leafrefs and/or instids if any */
    if (unres && unres->count) {
        if (!(*root) || resolve_unres_data(unres, (options & LYD_OPT_NOAUTODEL) ? NULL : root, options)) {
            /* leafref & instid checking failed */
            return EXIT_FAILURE;
        }
    }

    if (options_aux != options) {
        /* cleanup default nodes used for internal purposes (not asked by caller) */
        if (lyd_wd_cleanup(root, options)) {
            return EXIT_FAILURE;
        }
    }

    return EXIT_SUCCESS;
}

API int
lyd_wd_add(struct ly_ctx *ctx, struct lyd_node **root, int options)
{
    int rc, mode;
    struct unres_data *unres = NULL;

    ly_errno = LY_SUCCESS;

    if (!root || (!ctx && !(*root))) {
        ly_errno = LY_EINVAL;
        return EXIT_FAILURE;
    }

    mode = options & LYD_WD_MASK;
    if (!mode) {
        /* nothing to do */
        return EXIT_SUCCESS;
    } else if (mode != LYD_WD_TRIM && mode != LYD_WD_ALL &&
            mode != LYD_WD_ALL_TAG && mode != LYD_WD_IMPL_TAG) {
        ly_errno = LY_EINVAL;
        return EXIT_FAILURE;
    }

    if (mode != LYD_WD_TRIM) {
        unres = calloc(1, sizeof *unres);
        if (!unres) {
            LOGMEM;
            return EXIT_FAILURE;
        }
    }

    rc = lyd_defaults_add_unres(root, options, ctx, unres);

    /* cleanup */
    if (unres) {
        free(unres->node);
        free(unres->type);
        free(unres);
    }

    return rc;
}

API struct lys_module *
lyd_node_module(const struct lyd_node *node)
{
    return node->schema->module->type ? ((struct lys_submodule *)node->schema->module)->belongsto : node->schema->module;
}<|MERGE_RESOLUTION|>--- conflicted
+++ resolved
@@ -3521,13 +3521,8 @@
 
     if (xp_set.type == LYXP_SET_NODE_SET) {
         for (i = 0; i < xp_set.used; ++i) {
-<<<<<<< HEAD
             if (xp_set.val.nodes[i].type == LYXP_NODE_ELEM) {
-                if (ly_set_add(set, xp_set.val.nodes[i].node)) {
-=======
-            if ((xp_set.node_type[i] == LYXP_NODE_ELEM) || (xp_set.node_type[i] == LYXP_NODE_TEXT)) {
-                if (ly_set_add(set, xp_set.value.nodes[i]) < 0) {
->>>>>>> 9e47ddfb
+                if (ly_set_add(set, xp_set.val.nodes[i].node) < 0) {
                     ly_set_free(set);
                     set = NULL;
                     break;
