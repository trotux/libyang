/**
 * @file tree_data_hash.c
 * @author Radek Krejci <rkrejci@cesnet.cz>
 * @brief Functions to manipulate with the data node's hashes.
 *
 * Copyright (c) 2019 CESNET, z.s.p.o.
 *
 * This source code is licensed under BSD 3-Clause License (the "License").
 * You may not use this file except in compliance with the License.
 * You may obtain a copy of the License at
 *
 *     https://opensource.org/licenses/BSD-3-Clause
 */

#include <assert.h>
#include <stdint.h>
#include <stdlib.h>
#include <string.h>

#include "compat.h"
#include "common.h"
#include "hash_table.h"
#include "log.h"
#include "plugins_types.h"
#include "tree.h"
#include "tree_data.h"
#include "tree_schema.h"

static void
lyd_hash_keyless_list_dfs(struct lyd_node *child, uint32_t *hash)
{
    struct lyd_node *iter;

    LY_LIST_FOR(child, iter) {
        switch (iter->schema->nodetype) {
        case LYS_CONTAINER:
        case LYS_LIST:
            lyd_hash_keyless_list_dfs(((struct lyd_node_inner*)iter)->child, hash);
            break;
        case LYS_LEAFLIST:
        case LYS_ANYXML:
        case LYS_ANYDATA:
        case LYS_LEAF:
            *hash = dict_hash_multi(*hash, (char *)&iter->hash, sizeof iter->hash);
            break;
        default:
            LOGINT(NULL);
        }
    }
}

LY_ERR
lyd_hash(struct lyd_node *node)
{
    struct lyd_node *iter;

    if (!node->schema) {
        return LY_SUCCESS;
    }

    node->hash = dict_hash_multi(0, node->schema->module->name, strlen(node->schema->module->name));
    node->hash = dict_hash_multi(node->hash, node->schema->name, strlen(node->schema->name));

    if (node->schema->nodetype == LYS_LIST) {
        struct lyd_node_inner *list = (struct lyd_node_inner*)node;
        if (!(node->schema->flags & LYS_KEYLESS)) {
            /* list's hash is made of its keys */
<<<<<<< HEAD
            struct lysc_node *key;
            for (key = ((struct lysc_node_list*)node->schema)->child, iter = list->child;
                    key && key->nodetype == LYS_LEAF && (key->flags & LYS_KEY) && iter;
                    key = key->next, iter = iter->next) {
                for ( ; iter && iter->schema != key; iter = iter->next) {}
                if (!iter) {
                    break;
                }
                int dynamic = 0;
                const char *value = lyd_value2str((struct lyd_node_term *)iter, &dynamic);
=======
            for (iter = list->child; iter && (iter->schema->flags & LYS_KEY); iter = iter->next) {
                const char *value = LYD_CANON_VALUE(iter);
>>>>>>> c5a22839
                node->hash = dict_hash_multi(node->hash, value, strlen(value));
            }
        } else {
            /* keyless status list */
            lyd_hash_keyless_list_dfs(list->child, &node->hash);
        }
    } else if (node->schema->nodetype == LYS_LEAFLIST) {
        const char *value = LYD_CANON_VALUE(node);
        node->hash = dict_hash_multi(node->hash, value, strlen(value));
    }
    /* finish the hash */
    node->hash = dict_hash_multi(node->hash, NULL, 0);

    return LY_SUCCESS;
}

static int
lyd_hash_table_val_equal(void *val1_p, void *val2_p, int mod, void *UNUSED(cb_data))
{
    struct lyd_node *val1, *val2;

    val1 = *((struct lyd_node **)val1_p);
    val2 = *((struct lyd_node **)val2_p);

    if (mod) {
        if (val1 == val2) {
            return 1;
        } else {
            return 0;
        }
    }

    if (val1->schema->nodetype & (LYS_LIST | LYS_LEAFLIST)) {
        /* match on exact instance */
        if (!lyd_compare_single(val1, val2, 0)) {
            return 1;
        }
    } else if (val1->schema == val2->schema) {
        /* just schema match */
        return 1;
    }
    return 0;
}

/**
 * @brief Add single node into children hash table.
 *
 * @param[in] ht Children hash table.
 * @param[in] node Node to insert.
 * @param[in] empty_ht Whether we started with an empty HT meaning no nodes were inserted yet.
 * @return LY_ERR value.
 */
static LY_ERR
lyd_insert_hash_add(struct hash_table *ht, struct lyd_node *node, int empty_ht)
{
    uint32_t hash;

    assert(ht && node && node->schema);

    /* add node itself */
    if (lyht_insert(ht, &node, node->hash, NULL)) {
        LOGINT(LYD_CTX(node));
        return LY_EINT;
    }

    /* add first instance of a (leaf-)list */
    if ((node->schema->nodetype & (LYS_LIST | LYS_LEAFLIST))
            && (!node->prev->next || (node->prev->schema != node->schema))) {
        /* get the simple hash */
        hash = dict_hash_multi(0, node->schema->module->name, strlen(node->schema->module->name));
        hash = dict_hash_multi(hash, node->schema->name, strlen(node->schema->name));
        hash = dict_hash_multi(hash, NULL, 0);

        /* remove any previous stored instance, only if we did not start with an empty HT */
        if (!empty_ht && node->next && (node->next->schema == node->schema)) {
            if (lyht_remove(ht, &node->next, hash)) {
                LOGINT(LYD_CTX(node));
                return LY_EINT;
            }
        }

        /* insert this instance as the first (leaf-)list instance */
        if (lyht_insert(ht, &node, hash, NULL)) {
            LOGINT(LYD_CTX(node));
            return LY_EINT;
        }
    }

    return LY_SUCCESS;
}

LY_ERR
lyd_insert_hash(struct lyd_node *node)
{
    struct lyd_node *iter;
    uint32_t u;

    if (!node->parent || !node->schema || !node->parent->schema) {
        /* nothing to do */
        return LY_SUCCESS;
    }

    /* create parent hash table if required, otherwise just add the new child */
    if (!node->parent->children_ht) {
        /* the hash table is created only when the number of children in a node exceeds the
         * defined minimal limit LYD_HT_MIN_ITEMS
         */
        u = 0;
        LY_LIST_FOR(node->parent->child, iter) {
            if (iter->schema) {
                ++u;
            }
        }
        if (u >= LYD_HT_MIN_ITEMS) {
            /* create hash table, insert all the children */
            node->parent->children_ht = lyht_new(1, sizeof(struct lyd_node *), lyd_hash_table_val_equal, NULL, 1);
            LY_LIST_FOR(node->parent->child, iter) {
                if (iter->schema) {
                    LY_CHECK_RET(lyd_insert_hash_add(node->parent->children_ht, iter, 1));
                }
            }
        }
    } else {
        LY_CHECK_RET(lyd_insert_hash_add(node->parent->children_ht, node, 0));
    }

    return LY_SUCCESS;
}

void
lyd_unlink_hash(struct lyd_node *node)
{
    uint32_t hash;

    if (!node->parent || !node->schema || !node->parent->schema || !node->parent->children_ht) {
        /* not in any HT */
        return;
    }

    /* remove from the parent HT */
    if (lyht_remove(node->parent->children_ht, &node, node->hash)) {
        LOGINT(LYD_CTX(node));
        return;
    }

    /* first instance of the (leaf-)list, needs to be removed from HT */
    if ((node->schema->nodetype & (LYS_LIST | LYS_LEAFLIST)) && (!node->prev->next || (node->prev->schema != node->schema))) {
        /* get the simple hash */
        hash = dict_hash_multi(0, node->schema->module->name, strlen(node->schema->module->name));
        hash = dict_hash_multi(hash, node->schema->name, strlen(node->schema->name));
        hash = dict_hash_multi(hash, NULL, 0);

        /* remove the instance */
        if (lyht_remove(node->parent->children_ht, &node, hash)) {
            LOGINT(LYD_CTX(node));
            return;
        }

        /* add the next instance */
        if (node->next && (node->next->schema == node->schema)) {
            if (lyht_insert(node->parent->children_ht, &node->next, hash, NULL)) {
                LOGINT(LYD_CTX(node));
                return;
            }
        }
    }
}<|MERGE_RESOLUTION|>--- conflicted
+++ resolved
@@ -65,21 +65,8 @@
         struct lyd_node_inner *list = (struct lyd_node_inner*)node;
         if (!(node->schema->flags & LYS_KEYLESS)) {
             /* list's hash is made of its keys */
-<<<<<<< HEAD
-            struct lysc_node *key;
-            for (key = ((struct lysc_node_list*)node->schema)->child, iter = list->child;
-                    key && key->nodetype == LYS_LEAF && (key->flags & LYS_KEY) && iter;
-                    key = key->next, iter = iter->next) {
-                for ( ; iter && iter->schema != key; iter = iter->next) {}
-                if (!iter) {
-                    break;
-                }
-                int dynamic = 0;
-                const char *value = lyd_value2str((struct lyd_node_term *)iter, &dynamic);
-=======
             for (iter = list->child; iter && (iter->schema->flags & LYS_KEY); iter = iter->next) {
                 const char *value = LYD_CANON_VALUE(iter);
->>>>>>> c5a22839
                 node->hash = dict_hash_multi(node->hash, value, strlen(value));
             }
         } else {
